--- conflicted
+++ resolved
@@ -2693,13 +2693,10 @@
 		sony_leds_remove(sc);
 	if (sc->quirks & SONY_BATTERY_SUPPORT)
 		sony_battery_remove(sc);
-<<<<<<< HEAD
 	if (sc->touchpad)
 		sony_unregister_touchpad(sc);
-=======
 	if (sc->sensor_dev)
 		sony_unregister_sensors(sc);
->>>>>>> 040fc001
 	sony_cancel_work_sync(sc);
 	kfree(sc->output_report_dmabuf);
 	sony_remove_dev_list(sc);
