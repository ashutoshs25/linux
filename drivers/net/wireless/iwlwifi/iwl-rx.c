/******************************************************************************
 *
 * Copyright(c) 2003 - 2011 Intel Corporation. All rights reserved.
 *
 * Portions of this file are derived from the ipw3945 project, as well
 * as portions of the ieee80211 subsystem header files.
 *
 * This program is free software; you can redistribute it and/or modify it
 * under the terms of version 2 of the GNU General Public License as
 * published by the Free Software Foundation.
 *
 * This program is distributed in the hope that it will be useful, but WITHOUT
 * ANY WARRANTY; without even the implied warranty of MERCHANTABILITY or
 * FITNESS FOR A PARTICULAR PURPOSE.  See the GNU General Public License for
 * more details.
 *
 * You should have received a copy of the GNU General Public License along with
 * this program; if not, write to the Free Software Foundation, Inc.,
 * 51 Franklin Street, Fifth Floor, Boston, MA 02110, USA
 *
 * The full GNU General Public License is included in this distribution in the
 * file called LICENSE.
 *
 * Contact Information:
 *  Intel Linux Wireless <ilw@linux.intel.com>
 * Intel Corporation, 5200 N.E. Elam Young Parkway, Hillsboro, OR 97124-6497
 *
 *****************************************************************************/

#include <linux/etherdevice.h>
#include <linux/slab.h>
#include <linux/sched.h>
#include <net/mac80211.h>
#include <asm/unaligned.h>
#include "iwl-eeprom.h"
#include "iwl-dev.h"
#include "iwl-core.h"
#include "iwl-sta.h"
#include "iwl-io.h"
#include "iwl-helpers.h"
#include "iwl-agn-calib.h"
#include "iwl-agn.h"
#include "iwl-shared.h"

const char *get_cmd_string(u8 cmd)
{
	switch (cmd) {
		IWL_CMD(REPLY_ALIVE);
		IWL_CMD(REPLY_ERROR);
		IWL_CMD(REPLY_RXON);
		IWL_CMD(REPLY_RXON_ASSOC);
		IWL_CMD(REPLY_QOS_PARAM);
		IWL_CMD(REPLY_RXON_TIMING);
		IWL_CMD(REPLY_ADD_STA);
		IWL_CMD(REPLY_REMOVE_STA);
		IWL_CMD(REPLY_REMOVE_ALL_STA);
		IWL_CMD(REPLY_TXFIFO_FLUSH);
		IWL_CMD(REPLY_WEPKEY);
		IWL_CMD(REPLY_TX);
		IWL_CMD(REPLY_LEDS_CMD);
		IWL_CMD(REPLY_TX_LINK_QUALITY_CMD);
		IWL_CMD(COEX_PRIORITY_TABLE_CMD);
		IWL_CMD(COEX_MEDIUM_NOTIFICATION);
		IWL_CMD(COEX_EVENT_CMD);
		IWL_CMD(REPLY_QUIET_CMD);
		IWL_CMD(REPLY_CHANNEL_SWITCH);
		IWL_CMD(CHANNEL_SWITCH_NOTIFICATION);
		IWL_CMD(REPLY_SPECTRUM_MEASUREMENT_CMD);
		IWL_CMD(SPECTRUM_MEASURE_NOTIFICATION);
		IWL_CMD(POWER_TABLE_CMD);
		IWL_CMD(PM_SLEEP_NOTIFICATION);
		IWL_CMD(PM_DEBUG_STATISTIC_NOTIFIC);
		IWL_CMD(REPLY_SCAN_CMD);
		IWL_CMD(REPLY_SCAN_ABORT_CMD);
		IWL_CMD(SCAN_START_NOTIFICATION);
		IWL_CMD(SCAN_RESULTS_NOTIFICATION);
		IWL_CMD(SCAN_COMPLETE_NOTIFICATION);
		IWL_CMD(BEACON_NOTIFICATION);
		IWL_CMD(REPLY_TX_BEACON);
		IWL_CMD(WHO_IS_AWAKE_NOTIFICATION);
		IWL_CMD(QUIET_NOTIFICATION);
		IWL_CMD(REPLY_TX_PWR_TABLE_CMD);
		IWL_CMD(MEASURE_ABORT_NOTIFICATION);
		IWL_CMD(REPLY_BT_CONFIG);
		IWL_CMD(REPLY_STATISTICS_CMD);
		IWL_CMD(STATISTICS_NOTIFICATION);
		IWL_CMD(REPLY_CARD_STATE_CMD);
		IWL_CMD(CARD_STATE_NOTIFICATION);
		IWL_CMD(MISSED_BEACONS_NOTIFICATION);
		IWL_CMD(REPLY_CT_KILL_CONFIG_CMD);
		IWL_CMD(SENSITIVITY_CMD);
		IWL_CMD(REPLY_PHY_CALIBRATION_CMD);
		IWL_CMD(REPLY_RX_PHY_CMD);
		IWL_CMD(REPLY_RX_MPDU_CMD);
		IWL_CMD(REPLY_RX);
		IWL_CMD(REPLY_COMPRESSED_BA);
		IWL_CMD(CALIBRATION_CFG_CMD);
		IWL_CMD(CALIBRATION_RES_NOTIFICATION);
		IWL_CMD(CALIBRATION_COMPLETE_NOTIFICATION);
		IWL_CMD(REPLY_TX_POWER_DBM_CMD);
		IWL_CMD(TEMPERATURE_NOTIFICATION);
		IWL_CMD(TX_ANT_CONFIGURATION_CMD);
		IWL_CMD(REPLY_BT_COEX_PROFILE_NOTIF);
		IWL_CMD(REPLY_BT_COEX_PRIO_TABLE);
		IWL_CMD(REPLY_BT_COEX_PROT_ENV);
		IWL_CMD(REPLY_WIPAN_PARAMS);
		IWL_CMD(REPLY_WIPAN_RXON);
		IWL_CMD(REPLY_WIPAN_RXON_TIMING);
		IWL_CMD(REPLY_WIPAN_RXON_ASSOC);
		IWL_CMD(REPLY_WIPAN_QOS_PARAM);
		IWL_CMD(REPLY_WIPAN_WEPKEY);
		IWL_CMD(REPLY_WIPAN_P2P_CHANNEL_SWITCH);
		IWL_CMD(REPLY_WIPAN_NOA_NOTIFICATION);
		IWL_CMD(REPLY_WIPAN_DEACTIVATION_COMPLETE);
		IWL_CMD(REPLY_WOWLAN_PATTERNS);
		IWL_CMD(REPLY_WOWLAN_WAKEUP_FILTER);
		IWL_CMD(REPLY_WOWLAN_TSC_RSC_PARAMS);
		IWL_CMD(REPLY_WOWLAN_TKIP_PARAMS);
		IWL_CMD(REPLY_WOWLAN_KEK_KCK_MATERIAL);
		IWL_CMD(REPLY_WOWLAN_GET_STATUS);
	default:
		return "UNKNOWN";

	}
}

/******************************************************************************
 *
 * Generic RX handler implementations
 *
 ******************************************************************************/

static int iwl_rx_reply_error(struct iwl_priv *priv,
			       struct iwl_rx_mem_buffer *rxb,
			       struct iwl_device_cmd *cmd)
{
	struct iwl_rx_packet *pkt = rxb_addr(rxb);

	IWL_ERR(priv, "Error Reply type 0x%08X cmd %s (0x%02X) "
		"seq 0x%04X ser 0x%08X\n",
		le32_to_cpu(pkt->u.err_resp.error_type),
		get_cmd_string(pkt->u.err_resp.cmd_id),
		pkt->u.err_resp.cmd_id,
		le16_to_cpu(pkt->u.err_resp.bad_cmd_seq_num),
		le32_to_cpu(pkt->u.err_resp.error_info));
	return 0;
}

static int iwl_rx_csa(struct iwl_priv *priv, struct iwl_rx_mem_buffer *rxb,
			       struct iwl_device_cmd *cmd)
{
	struct iwl_rx_packet *pkt = rxb_addr(rxb);
	struct iwl_csa_notification *csa = &(pkt->u.csa_notif);
	/*
	 * MULTI-FIXME
	 * See iwl_mac_channel_switch.
	 */
	struct iwl_rxon_context *ctx = &priv->contexts[IWL_RXON_CTX_BSS];
	struct iwl_rxon_cmd *rxon = (void *)&ctx->active;

	if (!test_bit(STATUS_CHANNEL_SWITCH_PENDING, &priv->shrd->status))
<<<<<<< HEAD
		return;
=======
		return 0;
>>>>>>> 08740735

	if (!le32_to_cpu(csa->status) && csa->channel == priv->switch_channel) {
		rxon->channel = csa->channel;
		ctx->staging.channel = csa->channel;
		IWL_DEBUG_11H(priv, "CSA notif: channel %d\n",
			      le16_to_cpu(csa->channel));
		iwl_chswitch_done(priv, true);
	} else {
		IWL_ERR(priv, "CSA notif (fail) : channel %d\n",
			le16_to_cpu(csa->channel));
		iwl_chswitch_done(priv, false);
	}
	return 0;
}


static int iwl_rx_spectrum_measure_notif(struct iwl_priv *priv,
					  struct iwl_rx_mem_buffer *rxb,
					  struct iwl_device_cmd *cmd)
{
	struct iwl_rx_packet *pkt = rxb_addr(rxb);
	struct iwl_spectrum_notification *report = &(pkt->u.spectrum_notif);

	if (!report->state) {
		IWL_DEBUG_11H(priv,
			"Spectrum Measure Notification: Start\n");
		return 0;
	}

	memcpy(&priv->measure_report, report, sizeof(*report));
	priv->measurement_status |= MEASUREMENT_READY;
	return 0;
}

static int iwl_rx_pm_sleep_notif(struct iwl_priv *priv,
				  struct iwl_rx_mem_buffer *rxb,
				  struct iwl_device_cmd *cmd)
{
#ifdef CONFIG_IWLWIFI_DEBUG
	struct iwl_rx_packet *pkt = rxb_addr(rxb);
	struct iwl_sleep_notification *sleep = &(pkt->u.sleep_notif);
	IWL_DEBUG_RX(priv, "sleep mode: %d, src: %d\n",
		     sleep->pm_sleep_mode, sleep->pm_wakeup_src);
#endif
	return 0;
}

static int iwl_rx_pm_debug_statistics_notif(struct iwl_priv *priv,
					     struct iwl_rx_mem_buffer *rxb,
					     struct iwl_device_cmd *cmd)
{
	struct iwl_rx_packet *pkt = rxb_addr(rxb);
	u32 __maybe_unused len =
		le32_to_cpu(pkt->len_n_flags) & FH_RSCSR_FRAME_SIZE_MSK;
	IWL_DEBUG_RADIO(priv, "Dumping %d bytes of unhandled "
			"notification for %s:\n", len,
			get_cmd_string(pkt->hdr.cmd));
	iwl_print_hex_dump(priv, IWL_DL_RADIO, pkt->u.raw, len);
	return 0;
}

static int iwl_rx_beacon_notif(struct iwl_priv *priv,
				struct iwl_rx_mem_buffer *rxb,
				struct iwl_device_cmd *cmd)
{
	struct iwl_rx_packet *pkt = rxb_addr(rxb);
	struct iwlagn_beacon_notif *beacon = (void *)pkt->u.raw;
#ifdef CONFIG_IWLWIFI_DEBUG
	u16 status = le16_to_cpu(beacon->beacon_notify_hdr.status.status);
	u8 rate = iwl_hw_get_rate(beacon->beacon_notify_hdr.rate_n_flags);

	IWL_DEBUG_RX(priv, "beacon status %#x, retries:%d ibssmgr:%d "
		"tsf:0x%.8x%.8x rate:%d\n",
		status & TX_STATUS_MSK,
		beacon->beacon_notify_hdr.failure_frame,
		le32_to_cpu(beacon->ibss_mgr_status),
		le32_to_cpu(beacon->high_tsf),
		le32_to_cpu(beacon->low_tsf), rate);
#endif

	priv->ibss_manager = le32_to_cpu(beacon->ibss_mgr_status);

	if (!test_bit(STATUS_EXIT_PENDING, &priv->shrd->status))
		queue_work(priv->shrd->workqueue, &priv->beacon_update);
<<<<<<< HEAD
=======
	return 0;
>>>>>>> 08740735
}

/* the threshold ratio of actual_ack_cnt to expected_ack_cnt in percent */
#define ACK_CNT_RATIO (50)
#define BA_TIMEOUT_CNT (5)
#define BA_TIMEOUT_MAX (16)

/**
 * iwl_good_ack_health - checks for ACK count ratios, BA timeout retries.
 *
 * When the ACK count ratio is low and aggregated BA timeout retries exceeding
 * the BA_TIMEOUT_MAX, reload firmware and bring system back to normal
 * operation state.
 */
static bool iwl_good_ack_health(struct iwl_priv *priv,
				struct statistics_tx *cur)
{
	int actual_delta, expected_delta, ba_timeout_delta;
	struct statistics_tx *old;

	if (priv->agg_tids_count)
		return true;

	old = &priv->statistics.tx;

	actual_delta = le32_to_cpu(cur->actual_ack_cnt) -
		       le32_to_cpu(old->actual_ack_cnt);
	expected_delta = le32_to_cpu(cur->expected_ack_cnt) -
			 le32_to_cpu(old->expected_ack_cnt);

	/* Values should not be negative, but we do not trust the firmware */
	if (actual_delta <= 0 || expected_delta <= 0)
		return true;

	ba_timeout_delta = le32_to_cpu(cur->agg.ba_timeout) -
			   le32_to_cpu(old->agg.ba_timeout);

	if ((actual_delta * 100 / expected_delta) < ACK_CNT_RATIO &&
	    ba_timeout_delta > BA_TIMEOUT_CNT) {
		IWL_DEBUG_RADIO(priv, "deltas: actual %d expected %d ba_timeout %d\n",
				actual_delta, expected_delta, ba_timeout_delta);

#ifdef CONFIG_IWLWIFI_DEBUGFS
		/*
		 * This is ifdef'ed on DEBUGFS because otherwise the
		 * statistics aren't available. If DEBUGFS is set but
		 * DEBUG is not, these will just compile out.
		 */
		IWL_DEBUG_RADIO(priv, "rx_detected_cnt delta %d\n",
				priv->delta_stats.tx.rx_detected_cnt);
		IWL_DEBUG_RADIO(priv,
				"ack_or_ba_timeout_collision delta %d\n",
				priv->delta_stats.tx.ack_or_ba_timeout_collision);
#endif

		if (ba_timeout_delta >= BA_TIMEOUT_MAX)
			return false;
	}

	return true;
}

/**
 * iwl_good_plcp_health - checks for plcp error.
 *
 * When the plcp error is exceeding the thresholds, reset the radio
 * to improve the throughput.
 */
static bool iwl_good_plcp_health(struct iwl_priv *priv,
				 struct statistics_rx_phy *cur_ofdm,
				 struct statistics_rx_ht_phy *cur_ofdm_ht,
				 unsigned int msecs)
{
	int delta;
	int threshold = priv->cfg->base_params->plcp_delta_threshold;

	if (threshold == IWL_MAX_PLCP_ERR_THRESHOLD_DISABLE) {
		IWL_DEBUG_RADIO(priv, "plcp_err check disabled\n");
		return true;
	}

	delta = le32_to_cpu(cur_ofdm->plcp_err) -
		le32_to_cpu(priv->statistics.rx_ofdm.plcp_err) +
		le32_to_cpu(cur_ofdm_ht->plcp_err) -
		le32_to_cpu(priv->statistics.rx_ofdm_ht.plcp_err);

	/* Can be negative if firmware reset statistics */
	if (delta <= 0)
		return true;

	if ((delta * 100 / msecs) > threshold) {
		IWL_DEBUG_RADIO(priv,
				"plcp health threshold %u delta %d msecs %u\n",
				threshold, delta, msecs);
		return false;
	}

	return true;
}

static void iwl_recover_from_statistics(struct iwl_priv *priv,
					struct statistics_rx_phy *cur_ofdm,
					struct statistics_rx_ht_phy *cur_ofdm_ht,
					struct statistics_tx *tx,
					unsigned long stamp)
{
	unsigned int msecs;

	if (test_bit(STATUS_EXIT_PENDING, &priv->shrd->status))
		return;

	msecs = jiffies_to_msecs(stamp - priv->rx_statistics_jiffies);

	/* Only gather statistics and update time stamp when not associated */
	if (!iwl_is_any_associated(priv))
		return;

	/* Do not check/recover when do not have enough statistics data */
	if (msecs < 99)
		return;

	if (iwlagn_mod_params.ack_check && !iwl_good_ack_health(priv, tx)) {
		IWL_ERR(priv, "low ack count detected, restart firmware\n");
		if (!iwl_force_reset(priv, IWL_FW_RESET, false))
			return;
	}

	if (iwlagn_mod_params.plcp_check &&
	    !iwl_good_plcp_health(priv, cur_ofdm, cur_ofdm_ht, msecs))
		iwl_force_reset(priv, IWL_RF_RESET, false);
}

/* Calculate noise level, based on measurements during network silence just
 *   before arriving beacon.  This measurement can be done only if we know
 *   exactly when to expect beacons, therefore only when we're associated. */
static void iwl_rx_calc_noise(struct iwl_priv *priv)
{
	struct statistics_rx_non_phy *rx_info;
	int num_active_rx = 0;
	int total_silence = 0;
	int bcn_silence_a, bcn_silence_b, bcn_silence_c;
	int last_rx_noise;

	rx_info = &priv->statistics.rx_non_phy;

	bcn_silence_a =
		le32_to_cpu(rx_info->beacon_silence_rssi_a) & IN_BAND_FILTER;
	bcn_silence_b =
		le32_to_cpu(rx_info->beacon_silence_rssi_b) & IN_BAND_FILTER;
	bcn_silence_c =
		le32_to_cpu(rx_info->beacon_silence_rssi_c) & IN_BAND_FILTER;

	if (bcn_silence_a) {
		total_silence += bcn_silence_a;
		num_active_rx++;
	}
	if (bcn_silence_b) {
		total_silence += bcn_silence_b;
		num_active_rx++;
	}
	if (bcn_silence_c) {
		total_silence += bcn_silence_c;
		num_active_rx++;
	}

	/* Average among active antennas */
	if (num_active_rx)
		last_rx_noise = (total_silence / num_active_rx) - 107;
	else
		last_rx_noise = IWL_NOISE_MEAS_NOT_AVAILABLE;

	IWL_DEBUG_CALIB(priv, "inband silence a %u, b %u, c %u, dBm %d\n",
			bcn_silence_a, bcn_silence_b, bcn_silence_c,
			last_rx_noise);
}

#ifdef CONFIG_IWLWIFI_DEBUGFS
/*
 *  based on the assumption of all statistics counter are in DWORD
 *  FIXME: This function is for debugging, do not deal with
 *  the case of counters roll-over.
 */
static void accum_stats(__le32 *prev, __le32 *cur, __le32 *delta,
			__le32 *max_delta, __le32 *accum, int size)
{
	int i;

	for (i = 0;
	     i < size / sizeof(__le32);
	     i++, prev++, cur++, delta++, max_delta++, accum++) {
		if (le32_to_cpu(*cur) > le32_to_cpu(*prev)) {
			*delta = cpu_to_le32(
				le32_to_cpu(*cur) - le32_to_cpu(*prev));
			le32_add_cpu(accum, le32_to_cpu(*delta));
			if (le32_to_cpu(*delta) > le32_to_cpu(*max_delta))
				*max_delta = *delta;
		}
	}
}

static void
iwl_accumulative_statistics(struct iwl_priv *priv,
			    struct statistics_general_common *common,
			    struct statistics_rx_non_phy *rx_non_phy,
			    struct statistics_rx_phy *rx_ofdm,
			    struct statistics_rx_ht_phy *rx_ofdm_ht,
			    struct statistics_rx_phy *rx_cck,
			    struct statistics_tx *tx,
			    struct statistics_bt_activity *bt_activity)
{
#define ACCUM(_name)	\
	accum_stats((__le32 *)&priv->statistics._name,		\
		    (__le32 *)_name,				\
		    (__le32 *)&priv->delta_stats._name,		\
		    (__le32 *)&priv->max_delta_stats._name,	\
		    (__le32 *)&priv->accum_stats._name,		\
		    sizeof(*_name));

	ACCUM(common);
	ACCUM(rx_non_phy);
	ACCUM(rx_ofdm);
	ACCUM(rx_ofdm_ht);
	ACCUM(rx_cck);
	ACCUM(tx);
	if (bt_activity)
		ACCUM(bt_activity);
#undef ACCUM
}
#else
static inline void
iwl_accumulative_statistics(struct iwl_priv *priv,
			    struct statistics_general_common *common,
			    struct statistics_rx_non_phy *rx_non_phy,
			    struct statistics_rx_phy *rx_ofdm,
			    struct statistics_rx_ht_phy *rx_ofdm_ht,
			    struct statistics_rx_phy *rx_cck,
			    struct statistics_tx *tx,
			    struct statistics_bt_activity *bt_activity)
{
}
#endif

static int iwl_rx_statistics(struct iwl_priv *priv,
			      struct iwl_rx_mem_buffer *rxb,
			      struct iwl_device_cmd *cmd)
{
	unsigned long stamp = jiffies;
	const int reg_recalib_period = 60;
	int change;
	struct iwl_rx_packet *pkt = rxb_addr(rxb);
	u32 len = le32_to_cpu(pkt->len_n_flags) & FH_RSCSR_FRAME_SIZE_MSK;
	__le32 *flag;
	struct statistics_general_common *common;
	struct statistics_rx_non_phy *rx_non_phy;
	struct statistics_rx_phy *rx_ofdm;
	struct statistics_rx_ht_phy *rx_ofdm_ht;
	struct statistics_rx_phy *rx_cck;
	struct statistics_tx *tx;
	struct statistics_bt_activity *bt_activity;

	len -= sizeof(struct iwl_cmd_header); /* skip header */

	IWL_DEBUG_RX(priv, "Statistics notification received (%d bytes).\n",
		     len);

	if (len == sizeof(struct iwl_bt_notif_statistics)) {
		struct iwl_bt_notif_statistics *stats;
		stats = &pkt->u.stats_bt;
		flag = &stats->flag;
		common = &stats->general.common;
		rx_non_phy = &stats->rx.general.common;
		rx_ofdm = &stats->rx.ofdm;
		rx_ofdm_ht = &stats->rx.ofdm_ht;
		rx_cck = &stats->rx.cck;
		tx = &stats->tx;
		bt_activity = &stats->general.activity;

#ifdef CONFIG_IWLWIFI_DEBUGFS
		/* handle this exception directly */
		priv->statistics.num_bt_kills = stats->rx.general.num_bt_kills;
		le32_add_cpu(&priv->statistics.accum_num_bt_kills,
			     le32_to_cpu(stats->rx.general.num_bt_kills));
#endif
	} else if (len == sizeof(struct iwl_notif_statistics)) {
		struct iwl_notif_statistics *stats;
		stats = &pkt->u.stats;
		flag = &stats->flag;
		common = &stats->general.common;
		rx_non_phy = &stats->rx.general;
		rx_ofdm = &stats->rx.ofdm;
		rx_ofdm_ht = &stats->rx.ofdm_ht;
		rx_cck = &stats->rx.cck;
		tx = &stats->tx;
		bt_activity = NULL;
	} else {
		WARN_ONCE(1, "len %d doesn't match BT (%zu) or normal (%zu)\n",
			  len, sizeof(struct iwl_bt_notif_statistics),
			  sizeof(struct iwl_notif_statistics));
		return 0;
	}

	change = common->temperature != priv->statistics.common.temperature ||
		 (*flag & STATISTICS_REPLY_FLG_HT40_MODE_MSK) !=
		 (priv->statistics.flag & STATISTICS_REPLY_FLG_HT40_MODE_MSK);

	iwl_accumulative_statistics(priv, common, rx_non_phy, rx_ofdm,
				    rx_ofdm_ht, rx_cck, tx, bt_activity);

	iwl_recover_from_statistics(priv, rx_ofdm, rx_ofdm_ht, tx, stamp);

	priv->statistics.flag = *flag;
	memcpy(&priv->statistics.common, common, sizeof(*common));
	memcpy(&priv->statistics.rx_non_phy, rx_non_phy, sizeof(*rx_non_phy));
	memcpy(&priv->statistics.rx_ofdm, rx_ofdm, sizeof(*rx_ofdm));
	memcpy(&priv->statistics.rx_ofdm_ht, rx_ofdm_ht, sizeof(*rx_ofdm_ht));
	memcpy(&priv->statistics.rx_cck, rx_cck, sizeof(*rx_cck));
	memcpy(&priv->statistics.tx, tx, sizeof(*tx));
#ifdef CONFIG_IWLWIFI_DEBUGFS
	if (bt_activity)
		memcpy(&priv->statistics.bt_activity, bt_activity,
			sizeof(*bt_activity));
#endif

	priv->rx_statistics_jiffies = stamp;

	set_bit(STATUS_STATISTICS, &priv->shrd->status);

	/* Reschedule the statistics timer to occur in
	 * reg_recalib_period seconds to ensure we get a
	 * thermal update even if the uCode doesn't give
	 * us one */
	mod_timer(&priv->statistics_periodic, jiffies +
		  msecs_to_jiffies(reg_recalib_period * 1000));

	if (unlikely(!test_bit(STATUS_SCANNING, &priv->shrd->status)) &&
	    (pkt->hdr.cmd == STATISTICS_NOTIFICATION)) {
		iwl_rx_calc_noise(priv);
		queue_work(priv->shrd->workqueue, &priv->run_time_calib_work);
	}
	if (priv->cfg->lib->temperature && change)
		priv->cfg->lib->temperature(priv);
	return 0;
}

static int iwl_rx_reply_statistics(struct iwl_priv *priv,
				    struct iwl_rx_mem_buffer *rxb,
				    struct iwl_device_cmd *cmd)
{
	struct iwl_rx_packet *pkt = rxb_addr(rxb);

	if (le32_to_cpu(pkt->u.stats.flag) & UCODE_STATISTICS_CLEAR_MSK) {
#ifdef CONFIG_IWLWIFI_DEBUGFS
		memset(&priv->accum_stats, 0,
			sizeof(priv->accum_stats));
		memset(&priv->delta_stats, 0,
			sizeof(priv->delta_stats));
		memset(&priv->max_delta_stats, 0,
			sizeof(priv->max_delta_stats));
#endif
		IWL_DEBUG_RX(priv, "Statistics have been cleared\n");
	}
	iwl_rx_statistics(priv, rxb, cmd);
	return 0;
}

/* Handle notification from uCode that card's power state is changing
 * due to software, hardware, or critical temperature RFKILL */
static int iwl_rx_card_state_notif(struct iwl_priv *priv,
				    struct iwl_rx_mem_buffer *rxb,
				    struct iwl_device_cmd *cmd)
{
	struct iwl_rx_packet *pkt = rxb_addr(rxb);
	u32 flags = le32_to_cpu(pkt->u.card_state_notif.flags);
	unsigned long status = priv->shrd->status;

	IWL_DEBUG_RF_KILL(priv, "Card state received: HW:%s SW:%s CT:%s\n",
			  (flags & HW_CARD_DISABLED) ? "Kill" : "On",
			  (flags & SW_CARD_DISABLED) ? "Kill" : "On",
			  (flags & CT_CARD_DISABLED) ?
			  "Reached" : "Not reached");

	if (flags & (SW_CARD_DISABLED | HW_CARD_DISABLED |
		     CT_CARD_DISABLED)) {

		iwl_write32(bus(priv), CSR_UCODE_DRV_GP1_SET,
			    CSR_UCODE_DRV_GP1_BIT_CMD_BLOCKED);

		iwl_write_direct32(bus(priv), HBUS_TARG_MBX_C,
					HBUS_TARG_MBX_C_REG_BIT_CMD_BLOCKED);

		if (!(flags & RXON_CARD_DISABLED)) {
			iwl_write32(bus(priv), CSR_UCODE_DRV_GP1_CLR,
				    CSR_UCODE_DRV_GP1_BIT_CMD_BLOCKED);
			iwl_write_direct32(bus(priv), HBUS_TARG_MBX_C,
					HBUS_TARG_MBX_C_REG_BIT_CMD_BLOCKED);
		}
		if (flags & CT_CARD_DISABLED)
			iwl_tt_enter_ct_kill(priv);
	}
	if (!(flags & CT_CARD_DISABLED))
		iwl_tt_exit_ct_kill(priv);

	if (flags & HW_CARD_DISABLED)
		set_bit(STATUS_RF_KILL_HW, &priv->shrd->status);
	else
		clear_bit(STATUS_RF_KILL_HW, &priv->shrd->status);


	if (!(flags & RXON_CARD_DISABLED))
		iwl_scan_cancel(priv);

	if ((test_bit(STATUS_RF_KILL_HW, &status) !=
	     test_bit(STATUS_RF_KILL_HW, &priv->shrd->status)))
		wiphy_rfkill_set_hw_state(priv->hw->wiphy,
			test_bit(STATUS_RF_KILL_HW, &priv->shrd->status));
	else
<<<<<<< HEAD
		wake_up_interruptible(&priv->shrd->wait_command_queue);
=======
		wake_up(&priv->shrd->wait_command_queue);
	return 0;
>>>>>>> 08740735
}

static int iwl_rx_missed_beacon_notif(struct iwl_priv *priv,
				       struct iwl_rx_mem_buffer *rxb,
				       struct iwl_device_cmd *cmd)

{
	struct iwl_rx_packet *pkt = rxb_addr(rxb);
	struct iwl_missed_beacon_notif *missed_beacon;

	missed_beacon = &pkt->u.missed_beacon;
	if (le32_to_cpu(missed_beacon->consecutive_missed_beacons) >
	    priv->missed_beacon_threshold) {
		IWL_DEBUG_CALIB(priv,
		    "missed bcn cnsq %d totl %d rcd %d expctd %d\n",
		    le32_to_cpu(missed_beacon->consecutive_missed_beacons),
		    le32_to_cpu(missed_beacon->total_missed_becons),
		    le32_to_cpu(missed_beacon->num_recvd_beacons),
		    le32_to_cpu(missed_beacon->num_expected_beacons));
		if (!test_bit(STATUS_SCANNING, &priv->shrd->status))
			iwl_init_sensitivity(priv);
	}
	return 0;
}

/* Cache phy data (Rx signal strength, etc) for HT frame (REPLY_RX_PHY_CMD).
 * This will be used later in iwl_rx_reply_rx() for REPLY_RX_MPDU_CMD. */
static int iwl_rx_reply_rx_phy(struct iwl_priv *priv,
				struct iwl_rx_mem_buffer *rxb,
				struct iwl_device_cmd *cmd)
{
	struct iwl_rx_packet *pkt = rxb_addr(rxb);

	priv->last_phy_res_valid = true;
	memcpy(&priv->last_phy_res, pkt->u.raw,
	       sizeof(struct iwl_rx_phy_res));
	return 0;
}

/*
 * returns non-zero if packet should be dropped
 */
static int iwl_set_decrypted_flag(struct iwl_priv *priv,
				  struct ieee80211_hdr *hdr,
				  u32 decrypt_res,
				  struct ieee80211_rx_status *stats)
{
	u16 fc = le16_to_cpu(hdr->frame_control);

	/*
	 * All contexts have the same setting here due to it being
	 * a module parameter, so OK to check any context.
	 */
	if (priv->contexts[IWL_RXON_CTX_BSS].active.filter_flags &
						RXON_FILTER_DIS_DECRYPT_MSK)
		return 0;

	if (!(fc & IEEE80211_FCTL_PROTECTED))
		return 0;

	IWL_DEBUG_RX(priv, "decrypt_res:0x%x\n", decrypt_res);
	switch (decrypt_res & RX_RES_STATUS_SEC_TYPE_MSK) {
	case RX_RES_STATUS_SEC_TYPE_TKIP:
		/* The uCode has got a bad phase 1 Key, pushes the packet.
		 * Decryption will be done in SW. */
		if ((decrypt_res & RX_RES_STATUS_DECRYPT_TYPE_MSK) ==
		    RX_RES_STATUS_BAD_KEY_TTAK)
			break;

	case RX_RES_STATUS_SEC_TYPE_WEP:
		if ((decrypt_res & RX_RES_STATUS_DECRYPT_TYPE_MSK) ==
		    RX_RES_STATUS_BAD_ICV_MIC) {
			/* bad ICV, the packet is destroyed since the
			 * decryption is inplace, drop it */
			IWL_DEBUG_RX(priv, "Packet destroyed\n");
			return -1;
		}
	case RX_RES_STATUS_SEC_TYPE_CCMP:
		if ((decrypt_res & RX_RES_STATUS_DECRYPT_TYPE_MSK) ==
		    RX_RES_STATUS_DECRYPT_OK) {
			IWL_DEBUG_RX(priv, "hw decrypt successfully!!!\n");
			stats->flag |= RX_FLAG_DECRYPTED;
		}
		break;

	default:
		break;
	}
	return 0;
}

static void iwl_pass_packet_to_mac80211(struct iwl_priv *priv,
					struct ieee80211_hdr *hdr,
					u16 len,
					u32 ampdu_status,
					struct iwl_rx_mem_buffer *rxb,
					struct ieee80211_rx_status *stats)
{
	struct sk_buff *skb;
	__le16 fc = hdr->frame_control;
	struct iwl_rxon_context *ctx;

	/* We only process data packets if the interface is open */
	if (unlikely(!priv->is_open)) {
		IWL_DEBUG_DROP_LIMIT(priv,
		    "Dropping packet while interface is not open.\n");
		return;
	}

	/* In case of HW accelerated crypto and bad decryption, drop */
	if (!iwlagn_mod_params.sw_crypto &&
	    iwl_set_decrypted_flag(priv, hdr, ampdu_status, stats))
		return;

	skb = dev_alloc_skb(128);
	if (!skb) {
		IWL_ERR(priv, "dev_alloc_skb failed\n");
		return;
	}

	skb_add_rx_frag(skb, 0, rxb->page, (void *)hdr - rxb_addr(rxb), len);

	iwl_update_stats(priv, false, fc, len);

	/*
	* Wake any queues that were stopped due to a passive channel tx
	* failure. This can happen because the regulatory enforcement in
	* the device waits for a beacon before allowing transmission,
	* sometimes even after already having transmitted frames for the
	* association because the new RXON may reset the information.
	*/
	if (unlikely(ieee80211_is_beacon(fc))) {
		for_each_context(priv, ctx) {
			if (!ctx->last_tx_rejected)
				continue;
			if (compare_ether_addr(hdr->addr3,
					       ctx->active.bssid_addr))
				continue;
			ctx->last_tx_rejected = false;
			iwl_trans_wake_any_queue(trans(priv), ctx->ctxid);
		}
	}

	memcpy(IEEE80211_SKB_RXCB(skb), stats, sizeof(*stats));

	ieee80211_rx(priv->hw, skb);
	rxb->page = NULL;
}

static u32 iwl_translate_rx_status(struct iwl_priv *priv, u32 decrypt_in)
{
	u32 decrypt_out = 0;

	if ((decrypt_in & RX_RES_STATUS_STATION_FOUND) ==
					RX_RES_STATUS_STATION_FOUND)
		decrypt_out |= (RX_RES_STATUS_STATION_FOUND |
				RX_RES_STATUS_NO_STATION_INFO_MISMATCH);

	decrypt_out |= (decrypt_in & RX_RES_STATUS_SEC_TYPE_MSK);

	/* packet was not encrypted */
	if ((decrypt_in & RX_RES_STATUS_SEC_TYPE_MSK) ==
					RX_RES_STATUS_SEC_TYPE_NONE)
		return decrypt_out;

	/* packet was encrypted with unknown alg */
	if ((decrypt_in & RX_RES_STATUS_SEC_TYPE_MSK) ==
					RX_RES_STATUS_SEC_TYPE_ERR)
		return decrypt_out;

	/* decryption was not done in HW */
	if ((decrypt_in & RX_MPDU_RES_STATUS_DEC_DONE_MSK) !=
					RX_MPDU_RES_STATUS_DEC_DONE_MSK)
		return decrypt_out;

	switch (decrypt_in & RX_RES_STATUS_SEC_TYPE_MSK) {

	case RX_RES_STATUS_SEC_TYPE_CCMP:
		/* alg is CCM: check MIC only */
		if (!(decrypt_in & RX_MPDU_RES_STATUS_MIC_OK))
			/* Bad MIC */
			decrypt_out |= RX_RES_STATUS_BAD_ICV_MIC;
		else
			decrypt_out |= RX_RES_STATUS_DECRYPT_OK;

		break;

	case RX_RES_STATUS_SEC_TYPE_TKIP:
		if (!(decrypt_in & RX_MPDU_RES_STATUS_TTAK_OK)) {
			/* Bad TTAK */
			decrypt_out |= RX_RES_STATUS_BAD_KEY_TTAK;
			break;
		}
		/* fall through if TTAK OK */
	default:
		if (!(decrypt_in & RX_MPDU_RES_STATUS_ICV_OK))
			decrypt_out |= RX_RES_STATUS_BAD_ICV_MIC;
		else
			decrypt_out |= RX_RES_STATUS_DECRYPT_OK;
		break;
	}

	IWL_DEBUG_RX(priv, "decrypt_in:0x%x  decrypt_out = 0x%x\n",
					decrypt_in, decrypt_out);

	return decrypt_out;
}

/* Calc max signal level (dBm) among 3 possible receivers */
static int iwlagn_calc_rssi(struct iwl_priv *priv,
			     struct iwl_rx_phy_res *rx_resp)
{
	/* data from PHY/DSP regarding signal strength, etc.,
	 *   contents are always there, not configurable by host
	 */
	struct iwlagn_non_cfg_phy *ncphy =
		(struct iwlagn_non_cfg_phy *)rx_resp->non_cfg_phy_buf;
	u32 val, rssi_a, rssi_b, rssi_c, max_rssi;
	u8 agc;

	val  = le32_to_cpu(ncphy->non_cfg_phy[IWLAGN_RX_RES_AGC_IDX]);
	agc = (val & IWLAGN_OFDM_AGC_MSK) >> IWLAGN_OFDM_AGC_BIT_POS;

	/* Find max rssi among 3 possible receivers.
	 * These values are measured by the digital signal processor (DSP).
	 * They should stay fairly constant even as the signal strength varies,
	 *   if the radio's automatic gain control (AGC) is working right.
	 * AGC value (see below) will provide the "interesting" info.
	 */
	val = le32_to_cpu(ncphy->non_cfg_phy[IWLAGN_RX_RES_RSSI_AB_IDX]);
	rssi_a = (val & IWLAGN_OFDM_RSSI_INBAND_A_BITMSK) >>
		IWLAGN_OFDM_RSSI_A_BIT_POS;
	rssi_b = (val & IWLAGN_OFDM_RSSI_INBAND_B_BITMSK) >>
		IWLAGN_OFDM_RSSI_B_BIT_POS;
	val = le32_to_cpu(ncphy->non_cfg_phy[IWLAGN_RX_RES_RSSI_C_IDX]);
	rssi_c = (val & IWLAGN_OFDM_RSSI_INBAND_C_BITMSK) >>
		IWLAGN_OFDM_RSSI_C_BIT_POS;

	max_rssi = max_t(u32, rssi_a, rssi_b);
	max_rssi = max_t(u32, max_rssi, rssi_c);

	IWL_DEBUG_STATS(priv, "Rssi In A %d B %d C %d Max %d AGC dB %d\n",
		rssi_a, rssi_b, rssi_c, max_rssi, agc);

	/* dBm = max_rssi dB - agc dB - constant.
	 * Higher AGC (higher radio gain) means lower signal. */
	return max_rssi - agc - IWLAGN_RSSI_OFFSET;
}

/* Called for REPLY_RX (legacy ABG frames), or
 * REPLY_RX_MPDU_CMD (HT high-throughput N frames). */
static int iwl_rx_reply_rx(struct iwl_priv *priv,
			    struct iwl_rx_mem_buffer *rxb,
			    struct iwl_device_cmd *cmd)
{
	struct ieee80211_hdr *header;
	struct ieee80211_rx_status rx_status;
	struct iwl_rx_packet *pkt = rxb_addr(rxb);
	struct iwl_rx_phy_res *phy_res;
	__le32 rx_pkt_status;
	struct iwl_rx_mpdu_res_start *amsdu;
	u32 len;
	u32 ampdu_status;
	u32 rate_n_flags;

	/**
	 * REPLY_RX and REPLY_RX_MPDU_CMD are handled differently.
	 *	REPLY_RX: physical layer info is in this buffer
	 *	REPLY_RX_MPDU_CMD: physical layer info was sent in separate
	 *		command and cached in priv->last_phy_res
	 *
	 * Here we set up local variables depending on which command is
	 * received.
	 */
	if (pkt->hdr.cmd == REPLY_RX) {
		phy_res = (struct iwl_rx_phy_res *)pkt->u.raw;
		header = (struct ieee80211_hdr *)(pkt->u.raw + sizeof(*phy_res)
				+ phy_res->cfg_phy_cnt);

		len = le16_to_cpu(phy_res->byte_count);
		rx_pkt_status = *(__le32 *)(pkt->u.raw + sizeof(*phy_res) +
				phy_res->cfg_phy_cnt + len);
		ampdu_status = le32_to_cpu(rx_pkt_status);
	} else {
		if (!priv->last_phy_res_valid) {
			IWL_ERR(priv, "MPDU frame without cached PHY data\n");
			return 0;
		}
		phy_res = &priv->last_phy_res;
		amsdu = (struct iwl_rx_mpdu_res_start *)pkt->u.raw;
		header = (struct ieee80211_hdr *)(pkt->u.raw + sizeof(*amsdu));
		len = le16_to_cpu(amsdu->byte_count);
		rx_pkt_status = *(__le32 *)(pkt->u.raw + sizeof(*amsdu) + len);
		ampdu_status = iwl_translate_rx_status(priv,
						le32_to_cpu(rx_pkt_status));
	}

	if ((unlikely(phy_res->cfg_phy_cnt > 20))) {
		IWL_DEBUG_DROP(priv, "dsp size out of range [0,20]: %d/n",
				phy_res->cfg_phy_cnt);
		return 0;
	}

	if (!(rx_pkt_status & RX_RES_STATUS_NO_CRC32_ERROR) ||
	    !(rx_pkt_status & RX_RES_STATUS_NO_RXE_OVERFLOW)) {
		IWL_DEBUG_RX(priv, "Bad CRC or FIFO: 0x%08X.\n",
				le32_to_cpu(rx_pkt_status));
		return 0;
	}

	/* This will be used in several places later */
	rate_n_flags = le32_to_cpu(phy_res->rate_n_flags);

	/* rx_status carries information about the packet to mac80211 */
	rx_status.mactime = le64_to_cpu(phy_res->timestamp);
	rx_status.band = (phy_res->phy_flags & RX_RES_PHY_FLAGS_BAND_24_MSK) ?
				IEEE80211_BAND_2GHZ : IEEE80211_BAND_5GHZ;
	rx_status.freq =
		ieee80211_channel_to_frequency(le16_to_cpu(phy_res->channel),
					       rx_status.band);
	rx_status.rate_idx =
		iwlagn_hwrate_to_mac80211_idx(rate_n_flags, rx_status.band);
	rx_status.flag = 0;

	/* TSF isn't reliable. In order to allow smooth user experience,
	 * this W/A doesn't propagate it to the mac80211 */
	/*rx_status.flag |= RX_FLAG_MACTIME_MPDU;*/

	priv->ucode_beacon_time = le32_to_cpu(phy_res->beacon_time_stamp);

	/* Find max signal strength (dBm) among 3 antenna/receiver chains */
	rx_status.signal = iwlagn_calc_rssi(priv, phy_res);

	iwl_dbg_log_rx_data_frame(priv, len, header);
	IWL_DEBUG_STATS_LIMIT(priv, "Rssi %d, TSF %llu\n",
		rx_status.signal, (unsigned long long)rx_status.mactime);

	/*
	 * "antenna number"
	 *
	 * It seems that the antenna field in the phy flags value
	 * is actually a bit field. This is undefined by radiotap,
	 * it wants an actual antenna number but I always get "7"
	 * for most legacy frames I receive indicating that the
	 * same frame was received on all three RX chains.
	 *
	 * I think this field should be removed in favor of a
	 * new 802.11n radiotap field "RX chains" that is defined
	 * as a bitmask.
	 */
	rx_status.antenna =
		(le16_to_cpu(phy_res->phy_flags) & RX_RES_PHY_FLAGS_ANTENNA_MSK)
		>> RX_RES_PHY_FLAGS_ANTENNA_POS;

	/* set the preamble flag if appropriate */
	if (phy_res->phy_flags & RX_RES_PHY_FLAGS_SHORT_PREAMBLE_MSK)
		rx_status.flag |= RX_FLAG_SHORTPRE;

	/* Set up the HT phy flags */
	if (rate_n_flags & RATE_MCS_HT_MSK)
		rx_status.flag |= RX_FLAG_HT;
	if (rate_n_flags & RATE_MCS_HT40_MSK)
		rx_status.flag |= RX_FLAG_40MHZ;
	if (rate_n_flags & RATE_MCS_SGI_MSK)
		rx_status.flag |= RX_FLAG_SHORT_GI;

	iwl_pass_packet_to_mac80211(priv, header, len, ampdu_status,
				    rxb, &rx_status);
	return 0;
}

/**
 * iwl_setup_rx_handlers - Initialize Rx handler callbacks
 *
 * Setup the RX handlers for each of the reply types sent from the uCode
 * to the host.
 */
void iwl_setup_rx_handlers(struct iwl_priv *priv)
{
	int (**handlers)(struct iwl_priv *priv, struct iwl_rx_mem_buffer *rxb,
			       struct iwl_device_cmd *cmd);

	handlers = priv->rx_handlers;

	handlers[REPLY_ERROR]			= iwl_rx_reply_error;
	handlers[CHANNEL_SWITCH_NOTIFICATION]	= iwl_rx_csa;
	handlers[SPECTRUM_MEASURE_NOTIFICATION]	= iwl_rx_spectrum_measure_notif;
	handlers[PM_SLEEP_NOTIFICATION]		= iwl_rx_pm_sleep_notif;
	handlers[PM_DEBUG_STATISTIC_NOTIFIC]	= iwl_rx_pm_debug_statistics_notif;
	handlers[BEACON_NOTIFICATION]		= iwl_rx_beacon_notif;
	handlers[REPLY_ADD_STA]			= iwl_add_sta_callback;

	/*
	 * The same handler is used for both the REPLY to a discrete
	 * statistics request from the host as well as for the periodic
	 * statistics notifications (after received beacons) from the uCode.
	 */
	handlers[REPLY_STATISTICS_CMD]		= iwl_rx_reply_statistics;
	handlers[STATISTICS_NOTIFICATION]	= iwl_rx_statistics;

	iwl_setup_rx_scan_handlers(priv);

	handlers[CARD_STATE_NOTIFICATION]	= iwl_rx_card_state_notif;
	handlers[MISSED_BEACONS_NOTIFICATION]	= iwl_rx_missed_beacon_notif;

	/* Rx handlers */
	handlers[REPLY_RX_PHY_CMD]		= iwl_rx_reply_rx_phy;
	handlers[REPLY_RX_MPDU_CMD]		= iwl_rx_reply_rx;

	/* block ack */
	handlers[REPLY_COMPRESSED_BA]		= iwlagn_rx_reply_compressed_ba;

	/* init calibration handlers */
	priv->rx_handlers[CALIBRATION_RES_NOTIFICATION] =
					iwlagn_rx_calib_result;
	priv->rx_handlers[REPLY_TX] = iwlagn_rx_reply_tx;

	/* set up notification wait support */
	spin_lock_init(&priv->notif_wait_lock);
	INIT_LIST_HEAD(&priv->notif_waits);
	init_waitqueue_head(&priv->notif_waitq);

	/* Set up BT Rx handlers */
	if (priv->cfg->lib->bt_rx_handler_setup)
		priv->cfg->lib->bt_rx_handler_setup(priv);

}

int iwl_rx_dispatch(struct iwl_priv *priv, struct iwl_rx_mem_buffer *rxb,
		     struct iwl_device_cmd *cmd)
{
	struct iwl_rx_packet *pkt = rxb_addr(rxb);
	int err = 0;

	/*
	 * Do the notification wait before RX handlers so
	 * even if the RX handler consumes the RXB we have
	 * access to it in the notification wait entry.
	 */
	if (!list_empty(&priv->notif_waits)) {
		struct iwl_notification_wait *w;

		spin_lock(&priv->notif_wait_lock);
		list_for_each_entry(w, &priv->notif_waits, list) {
			if (w->cmd != pkt->hdr.cmd)
				continue;
			IWL_DEBUG_RX(priv,
				"Notif: %s, 0x%02x - wake the callers up\n",
				get_cmd_string(pkt->hdr.cmd),
				pkt->hdr.cmd);
			w->triggered = true;
			if (w->fn)
				w->fn(priv, pkt, w->fn_data);
		}
		spin_unlock(&priv->notif_wait_lock);

		wake_up_all(&priv->notif_waitq);
	}

	if (priv->pre_rx_handler)
		priv->pre_rx_handler(priv, rxb);

	/* Based on type of command response or notification,
	 *   handle those that need handling via function in
	 *   rx_handlers table.  See iwl_setup_rx_handlers() */
	if (priv->rx_handlers[pkt->hdr.cmd]) {
		priv->rx_handlers_stats[pkt->hdr.cmd]++;
<<<<<<< HEAD
		priv->rx_handlers[pkt->hdr.cmd] (priv, rxb);
=======
		err = priv->rx_handlers[pkt->hdr.cmd] (priv, rxb, cmd);
>>>>>>> 08740735
	} else {
		/* No handling needed */
		IWL_DEBUG_RX(priv,
			"No handler needed for %s, 0x%02x\n",
			get_cmd_string(pkt->hdr.cmd), pkt->hdr.cmd);
	}
	return err;
}<|MERGE_RESOLUTION|>--- conflicted
+++ resolved
@@ -159,11 +159,7 @@
 	struct iwl_rxon_cmd *rxon = (void *)&ctx->active;
 
 	if (!test_bit(STATUS_CHANNEL_SWITCH_PENDING, &priv->shrd->status))
-<<<<<<< HEAD
-		return;
-=======
 		return 0;
->>>>>>> 08740735
 
 	if (!le32_to_cpu(csa->status) && csa->channel == priv->switch_channel) {
 		rxon->channel = csa->channel;
@@ -248,10 +244,7 @@
 
 	if (!test_bit(STATUS_EXIT_PENDING, &priv->shrd->status))
 		queue_work(priv->shrd->workqueue, &priv->beacon_update);
-<<<<<<< HEAD
-=======
-	return 0;
->>>>>>> 08740735
+	return 0;
 }
 
 /* the threshold ratio of actual_ack_cnt to expected_ack_cnt in percent */
@@ -668,12 +661,8 @@
 		wiphy_rfkill_set_hw_state(priv->hw->wiphy,
 			test_bit(STATUS_RF_KILL_HW, &priv->shrd->status));
 	else
-<<<<<<< HEAD
-		wake_up_interruptible(&priv->shrd->wait_command_queue);
-=======
 		wake_up(&priv->shrd->wait_command_queue);
 	return 0;
->>>>>>> 08740735
 }
 
 static int iwl_rx_missed_beacon_notif(struct iwl_priv *priv,
@@ -1141,11 +1130,7 @@
 	 *   rx_handlers table.  See iwl_setup_rx_handlers() */
 	if (priv->rx_handlers[pkt->hdr.cmd]) {
 		priv->rx_handlers_stats[pkt->hdr.cmd]++;
-<<<<<<< HEAD
-		priv->rx_handlers[pkt->hdr.cmd] (priv, rxb);
-=======
 		err = priv->rx_handlers[pkt->hdr.cmd] (priv, rxb, cmd);
->>>>>>> 08740735
 	} else {
 		/* No handling needed */
 		IWL_DEBUG_RX(priv,
