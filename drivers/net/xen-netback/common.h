--- conflicted
+++ resolved
@@ -87,11 +87,6 @@
 struct xenvif_rx_meta {
 	int id;
 	int size;
-<<<<<<< HEAD
-	int gso_size;
-};
-
-=======
 	int gso_type;
 	int gso_size;
 };
@@ -99,15 +94,12 @@
 #define GSO_BIT(type) \
 	(1 << XEN_NETIF_GSO_TYPE_ ## type)
 
->>>>>>> d8ec26d7
 /* Discriminate from any valid pending_idx value. */
 #define INVALID_PENDING_IDX 0xFFFF
 
 #define MAX_BUFFER_OFFSET PAGE_SIZE
 
 #define MAX_PENDING_REQS 256
-<<<<<<< HEAD
-=======
 
 /* It's possible for an skb to have a maximal number of frags
  * but still be less than MAX_BUFFER_OFFSET in size. Thus the
@@ -115,7 +107,6 @@
  * ring slot.
  */
 #define MAX_GRANT_COPY_OPS (MAX_SKB_FRAGS * XEN_NETIF_RX_RING_SIZE)
->>>>>>> d8ec26d7
 
 struct xenvif {
 	/* Unique identifier for this interface. */
@@ -152,7 +143,6 @@
 	char rx_irq_name[IFNAMSIZ+4]; /* DEVNAME-rx */
 	struct xen_netif_rx_back_ring rx;
 	struct sk_buff_head rx_queue;
-<<<<<<< HEAD
 
 	/* Allow xenvif_start_xmit() to peek ahead in the rx request
 	 * ring.  This is a prediction of what rx_req_cons will be
@@ -160,21 +150,6 @@
 	 */
 	RING_IDX rx_req_cons_peek;
 
-	/* Given MAX_BUFFER_OFFSET of 4096 the worst case is that each
-	 * head/fragment page uses 2 copy operations because it
-	 * straddles two buffers in the frontend.
-	 */
-	struct gnttab_copy grant_copy_op[2*XEN_NETIF_RX_RING_SIZE];
-	struct xenvif_rx_meta meta[2*XEN_NETIF_RX_RING_SIZE];
-
-=======
-
-	/* Allow xenvif_start_xmit() to peek ahead in the rx request
-	 * ring.  This is a prediction of what rx_req_cons will be
-	 * once all queued skbs are put on the ring.
-	 */
-	RING_IDX rx_req_cons_peek;
-
 	/* This array is allocated seperately as it is large */
 	struct gnttab_copy *grant_copy_op;
 
@@ -182,7 +157,6 @@
 	 * the maximum number is the same as the ring size.
 	 */
 	struct xenvif_rx_meta meta[XEN_NETIF_RX_RING_SIZE];
->>>>>>> d8ec26d7
 
 	u8               fe_dev_addr[6];
 
