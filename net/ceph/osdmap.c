
#include <linux/ceph/ceph_debug.h>

#include <linux/module.h>
#include <linux/slab.h>
#include <asm/div64.h>

#include <linux/ceph/libceph.h>
#include <linux/ceph/osdmap.h>
#include <linux/ceph/decode.h>
#include <linux/crush/hash.h>
#include <linux/crush/mapper.h>

char *ceph_osdmap_state_str(char *str, int len, int state)
{
	if (!len)
		return str;

	if ((state & CEPH_OSD_EXISTS) && (state & CEPH_OSD_UP))
		snprintf(str, len, "exists, up");
	else if (state & CEPH_OSD_EXISTS)
		snprintf(str, len, "exists");
	else if (state & CEPH_OSD_UP)
		snprintf(str, len, "up");
	else
		snprintf(str, len, "doesn't exist");

	return str;
}

/* maps */

static int calc_bits_of(unsigned int t)
{
	int b = 0;
	while (t) {
		t = t >> 1;
		b++;
	}
	return b;
}

/*
 * the foo_mask is the smallest value 2^n-1 that is >= foo.
 */
static void calc_pg_masks(struct ceph_pg_pool_info *pi)
{
	pi->pg_num_mask = (1 << calc_bits_of(pi->pg_num-1)) - 1;
	pi->pgp_num_mask = (1 << calc_bits_of(pi->pgp_num-1)) - 1;
}

/*
 * decode crush map
 */
static int crush_decode_uniform_bucket(void **p, void *end,
				       struct crush_bucket_uniform *b)
{
	dout("crush_decode_uniform_bucket %p to %p\n", *p, end);
	ceph_decode_need(p, end, (1+b->h.size) * sizeof(u32), bad);
	b->item_weight = ceph_decode_32(p);
	return 0;
bad:
	return -EINVAL;
}

static int crush_decode_list_bucket(void **p, void *end,
				    struct crush_bucket_list *b)
{
	int j;
	dout("crush_decode_list_bucket %p to %p\n", *p, end);
	b->item_weights = kcalloc(b->h.size, sizeof(u32), GFP_NOFS);
	if (b->item_weights == NULL)
		return -ENOMEM;
	b->sum_weights = kcalloc(b->h.size, sizeof(u32), GFP_NOFS);
	if (b->sum_weights == NULL)
		return -ENOMEM;
	ceph_decode_need(p, end, 2 * b->h.size * sizeof(u32), bad);
	for (j = 0; j < b->h.size; j++) {
		b->item_weights[j] = ceph_decode_32(p);
		b->sum_weights[j] = ceph_decode_32(p);
	}
	return 0;
bad:
	return -EINVAL;
}

static int crush_decode_tree_bucket(void **p, void *end,
				    struct crush_bucket_tree *b)
{
	int j;
	dout("crush_decode_tree_bucket %p to %p\n", *p, end);
	ceph_decode_32_safe(p, end, b->num_nodes, bad);
	b->node_weights = kcalloc(b->num_nodes, sizeof(u32), GFP_NOFS);
	if (b->node_weights == NULL)
		return -ENOMEM;
	ceph_decode_need(p, end, b->num_nodes * sizeof(u32), bad);
	for (j = 0; j < b->num_nodes; j++)
		b->node_weights[j] = ceph_decode_32(p);
	return 0;
bad:
	return -EINVAL;
}

static int crush_decode_straw_bucket(void **p, void *end,
				     struct crush_bucket_straw *b)
{
	int j;
	dout("crush_decode_straw_bucket %p to %p\n", *p, end);
	b->item_weights = kcalloc(b->h.size, sizeof(u32), GFP_NOFS);
	if (b->item_weights == NULL)
		return -ENOMEM;
	b->straws = kcalloc(b->h.size, sizeof(u32), GFP_NOFS);
	if (b->straws == NULL)
		return -ENOMEM;
	ceph_decode_need(p, end, 2 * b->h.size * sizeof(u32), bad);
	for (j = 0; j < b->h.size; j++) {
		b->item_weights[j] = ceph_decode_32(p);
		b->straws[j] = ceph_decode_32(p);
	}
	return 0;
bad:
	return -EINVAL;
}

static int skip_name_map(void **p, void *end)
{
        int len;
        ceph_decode_32_safe(p, end, len ,bad);
        while (len--) {
                int strlen;
                *p += sizeof(u32);
                ceph_decode_32_safe(p, end, strlen, bad);
                *p += strlen;
}
        return 0;
bad:
        return -EINVAL;
}

static struct crush_map *crush_decode(void *pbyval, void *end)
{
	struct crush_map *c;
	int err = -EINVAL;
	int i, j;
	void **p = &pbyval;
	void *start = pbyval;
	u32 magic;
	u32 num_name_maps;

	dout("crush_decode %p to %p len %d\n", *p, end, (int)(end - *p));

	c = kzalloc(sizeof(*c), GFP_NOFS);
	if (c == NULL)
		return ERR_PTR(-ENOMEM);

        /* set tunables to default values */
        c->choose_local_tries = 2;
        c->choose_local_fallback_tries = 5;
        c->choose_total_tries = 19;
	c->chooseleaf_descend_once = 0;

	ceph_decode_need(p, end, 4*sizeof(u32), bad);
	magic = ceph_decode_32(p);
	if (magic != CRUSH_MAGIC) {
		pr_err("crush_decode magic %x != current %x\n",
		       (unsigned int)magic, (unsigned int)CRUSH_MAGIC);
		goto bad;
	}
	c->max_buckets = ceph_decode_32(p);
	c->max_rules = ceph_decode_32(p);
	c->max_devices = ceph_decode_32(p);

	c->buckets = kcalloc(c->max_buckets, sizeof(*c->buckets), GFP_NOFS);
	if (c->buckets == NULL)
		goto badmem;
	c->rules = kcalloc(c->max_rules, sizeof(*c->rules), GFP_NOFS);
	if (c->rules == NULL)
		goto badmem;

	/* buckets */
	for (i = 0; i < c->max_buckets; i++) {
		int size = 0;
		u32 alg;
		struct crush_bucket *b;

		ceph_decode_32_safe(p, end, alg, bad);
		if (alg == 0) {
			c->buckets[i] = NULL;
			continue;
		}
		dout("crush_decode bucket %d off %x %p to %p\n",
		     i, (int)(*p-start), *p, end);

		switch (alg) {
		case CRUSH_BUCKET_UNIFORM:
			size = sizeof(struct crush_bucket_uniform);
			break;
		case CRUSH_BUCKET_LIST:
			size = sizeof(struct crush_bucket_list);
			break;
		case CRUSH_BUCKET_TREE:
			size = sizeof(struct crush_bucket_tree);
			break;
		case CRUSH_BUCKET_STRAW:
			size = sizeof(struct crush_bucket_straw);
			break;
		default:
			err = -EINVAL;
			goto bad;
		}
		BUG_ON(size == 0);
		b = c->buckets[i] = kzalloc(size, GFP_NOFS);
		if (b == NULL)
			goto badmem;

		ceph_decode_need(p, end, 4*sizeof(u32), bad);
		b->id = ceph_decode_32(p);
		b->type = ceph_decode_16(p);
		b->alg = ceph_decode_8(p);
		b->hash = ceph_decode_8(p);
		b->weight = ceph_decode_32(p);
		b->size = ceph_decode_32(p);

		dout("crush_decode bucket size %d off %x %p to %p\n",
		     b->size, (int)(*p-start), *p, end);

		b->items = kcalloc(b->size, sizeof(__s32), GFP_NOFS);
		if (b->items == NULL)
			goto badmem;
		b->perm = kcalloc(b->size, sizeof(u32), GFP_NOFS);
		if (b->perm == NULL)
			goto badmem;
		b->perm_n = 0;

		ceph_decode_need(p, end, b->size*sizeof(u32), bad);
		for (j = 0; j < b->size; j++)
			b->items[j] = ceph_decode_32(p);

		switch (b->alg) {
		case CRUSH_BUCKET_UNIFORM:
			err = crush_decode_uniform_bucket(p, end,
				  (struct crush_bucket_uniform *)b);
			if (err < 0)
				goto bad;
			break;
		case CRUSH_BUCKET_LIST:
			err = crush_decode_list_bucket(p, end,
			       (struct crush_bucket_list *)b);
			if (err < 0)
				goto bad;
			break;
		case CRUSH_BUCKET_TREE:
			err = crush_decode_tree_bucket(p, end,
				(struct crush_bucket_tree *)b);
			if (err < 0)
				goto bad;
			break;
		case CRUSH_BUCKET_STRAW:
			err = crush_decode_straw_bucket(p, end,
				(struct crush_bucket_straw *)b);
			if (err < 0)
				goto bad;
			break;
		}
	}

	/* rules */
	dout("rule vec is %p\n", c->rules);
	for (i = 0; i < c->max_rules; i++) {
		u32 yes;
		struct crush_rule *r;

		ceph_decode_32_safe(p, end, yes, bad);
		if (!yes) {
			dout("crush_decode NO rule %d off %x %p to %p\n",
			     i, (int)(*p-start), *p, end);
			c->rules[i] = NULL;
			continue;
		}

		dout("crush_decode rule %d off %x %p to %p\n",
		     i, (int)(*p-start), *p, end);

		/* len */
		ceph_decode_32_safe(p, end, yes, bad);
#if BITS_PER_LONG == 32
		err = -EINVAL;
		if (yes > (ULONG_MAX - sizeof(*r))
			  / sizeof(struct crush_rule_step))
			goto bad;
#endif
		r = c->rules[i] = kmalloc(sizeof(*r) +
					  yes*sizeof(struct crush_rule_step),
					  GFP_NOFS);
		if (r == NULL)
			goto badmem;
		dout(" rule %d is at %p\n", i, r);
		r->len = yes;
		ceph_decode_copy_safe(p, end, &r->mask, 4, bad); /* 4 u8's */
		ceph_decode_need(p, end, r->len*3*sizeof(u32), bad);
		for (j = 0; j < r->len; j++) {
			r->steps[j].op = ceph_decode_32(p);
			r->steps[j].arg1 = ceph_decode_32(p);
			r->steps[j].arg2 = ceph_decode_32(p);
		}
	}

	/* ignore trailing name maps. */
        for (num_name_maps = 0; num_name_maps < 3; num_name_maps++) {
                err = skip_name_map(p, end);
                if (err < 0)
                        goto done;
        }

        /* tunables */
        ceph_decode_need(p, end, 3*sizeof(u32), done);
        c->choose_local_tries = ceph_decode_32(p);
        c->choose_local_fallback_tries =  ceph_decode_32(p);
        c->choose_total_tries = ceph_decode_32(p);
        dout("crush decode tunable choose_local_tries = %d",
             c->choose_local_tries);
        dout("crush decode tunable choose_local_fallback_tries = %d",
             c->choose_local_fallback_tries);
        dout("crush decode tunable choose_total_tries = %d",
             c->choose_total_tries);

	ceph_decode_need(p, end, sizeof(u32), done);
	c->chooseleaf_descend_once = ceph_decode_32(p);
	dout("crush decode tunable chooseleaf_descend_once = %d",
	     c->chooseleaf_descend_once);

done:
	dout("crush_decode success\n");
	return c;

badmem:
	err = -ENOMEM;
bad:
	dout("crush_decode fail %d\n", err);
	crush_destroy(c);
	return ERR_PTR(err);
}

/*
 * rbtree of pg_mapping for handling pg_temp (explicit mapping of pgid
 * to a set of osds) and primary_temp (explicit primary setting)
 */
static int pgid_cmp(struct ceph_pg l, struct ceph_pg r)
{
	if (l.pool < r.pool)
		return -1;
	if (l.pool > r.pool)
		return 1;
	if (l.seed < r.seed)
		return -1;
	if (l.seed > r.seed)
		return 1;
	return 0;
}

static int __insert_pg_mapping(struct ceph_pg_mapping *new,
			       struct rb_root *root)
{
	struct rb_node **p = &root->rb_node;
	struct rb_node *parent = NULL;
	struct ceph_pg_mapping *pg = NULL;
	int c;

	dout("__insert_pg_mapping %llx %p\n", *(u64 *)&new->pgid, new);
	while (*p) {
		parent = *p;
		pg = rb_entry(parent, struct ceph_pg_mapping, node);
		c = pgid_cmp(new->pgid, pg->pgid);
		if (c < 0)
			p = &(*p)->rb_left;
		else if (c > 0)
			p = &(*p)->rb_right;
		else
			return -EEXIST;
	}

	rb_link_node(&new->node, parent, p);
	rb_insert_color(&new->node, root);
	return 0;
}

static struct ceph_pg_mapping *__lookup_pg_mapping(struct rb_root *root,
						   struct ceph_pg pgid)
{
	struct rb_node *n = root->rb_node;
	struct ceph_pg_mapping *pg;
	int c;

	while (n) {
		pg = rb_entry(n, struct ceph_pg_mapping, node);
		c = pgid_cmp(pgid, pg->pgid);
		if (c < 0) {
			n = n->rb_left;
		} else if (c > 0) {
			n = n->rb_right;
		} else {
			dout("__lookup_pg_mapping %lld.%x got %p\n",
			     pgid.pool, pgid.seed, pg);
			return pg;
		}
	}
	return NULL;
}

static int __remove_pg_mapping(struct rb_root *root, struct ceph_pg pgid)
{
	struct ceph_pg_mapping *pg = __lookup_pg_mapping(root, pgid);

	if (pg) {
		dout("__remove_pg_mapping %lld.%x %p\n", pgid.pool, pgid.seed,
		     pg);
		rb_erase(&pg->node, root);
		kfree(pg);
		return 0;
	}
	dout("__remove_pg_mapping %lld.%x dne\n", pgid.pool, pgid.seed);
	return -ENOENT;
}

/*
 * rbtree of pg pool info
 */
static int __insert_pg_pool(struct rb_root *root, struct ceph_pg_pool_info *new)
{
	struct rb_node **p = &root->rb_node;
	struct rb_node *parent = NULL;
	struct ceph_pg_pool_info *pi = NULL;

	while (*p) {
		parent = *p;
		pi = rb_entry(parent, struct ceph_pg_pool_info, node);
		if (new->id < pi->id)
			p = &(*p)->rb_left;
		else if (new->id > pi->id)
			p = &(*p)->rb_right;
		else
			return -EEXIST;
	}

	rb_link_node(&new->node, parent, p);
	rb_insert_color(&new->node, root);
	return 0;
}

static struct ceph_pg_pool_info *__lookup_pg_pool(struct rb_root *root, u64 id)
{
	struct ceph_pg_pool_info *pi;
	struct rb_node *n = root->rb_node;

	while (n) {
		pi = rb_entry(n, struct ceph_pg_pool_info, node);
		if (id < pi->id)
			n = n->rb_left;
		else if (id > pi->id)
			n = n->rb_right;
		else
			return pi;
	}
	return NULL;
}

struct ceph_pg_pool_info *ceph_pg_pool_by_id(struct ceph_osdmap *map, u64 id)
{
	return __lookup_pg_pool(&map->pg_pools, id);
}

const char *ceph_pg_pool_name_by_id(struct ceph_osdmap *map, u64 id)
{
	struct ceph_pg_pool_info *pi;

	if (id == CEPH_NOPOOL)
		return NULL;

	if (WARN_ON_ONCE(id > (u64) INT_MAX))
		return NULL;

	pi = __lookup_pg_pool(&map->pg_pools, (int) id);

	return pi ? pi->name : NULL;
}
EXPORT_SYMBOL(ceph_pg_pool_name_by_id);

int ceph_pg_poolid_by_name(struct ceph_osdmap *map, const char *name)
{
	struct rb_node *rbp;

	for (rbp = rb_first(&map->pg_pools); rbp; rbp = rb_next(rbp)) {
		struct ceph_pg_pool_info *pi =
			rb_entry(rbp, struct ceph_pg_pool_info, node);
		if (pi->name && strcmp(pi->name, name) == 0)
			return pi->id;
	}
	return -ENOENT;
}
EXPORT_SYMBOL(ceph_pg_poolid_by_name);

static void __remove_pg_pool(struct rb_root *root, struct ceph_pg_pool_info *pi)
{
	rb_erase(&pi->node, root);
	kfree(pi->name);
	kfree(pi);
}

static int decode_pool(void **p, void *end, struct ceph_pg_pool_info *pi)
{
	u8 ev, cv;
	unsigned len, num;
	void *pool_end;

	ceph_decode_need(p, end, 2 + 4, bad);
	ev = ceph_decode_8(p);  /* encoding version */
	cv = ceph_decode_8(p); /* compat version */
	if (ev < 5) {
		pr_warning("got v %d < 5 cv %d of ceph_pg_pool\n", ev, cv);
		return -EINVAL;
	}
	if (cv > 9) {
		pr_warning("got v %d cv %d > 9 of ceph_pg_pool\n", ev, cv);
		return -EINVAL;
	}
	len = ceph_decode_32(p);
	ceph_decode_need(p, end, len, bad);
	pool_end = *p + len;

	pi->type = ceph_decode_8(p);
	pi->size = ceph_decode_8(p);
	pi->crush_ruleset = ceph_decode_8(p);
	pi->object_hash = ceph_decode_8(p);

	pi->pg_num = ceph_decode_32(p);
	pi->pgp_num = ceph_decode_32(p);

	*p += 4 + 4;  /* skip lpg* */
	*p += 4;      /* skip last_change */
	*p += 8 + 4;  /* skip snap_seq, snap_epoch */

	/* skip snaps */
	num = ceph_decode_32(p);
	while (num--) {
		*p += 8;  /* snapid key */
		*p += 1 + 1; /* versions */
		len = ceph_decode_32(p);
		*p += len;
	}

	/* skip removed_snaps */
	num = ceph_decode_32(p);
	*p += num * (8 + 8);

	*p += 8;  /* skip auid */
	pi->flags = ceph_decode_64(p);
	*p += 4;  /* skip crash_replay_interval */

	if (ev >= 7)
		*p += 1;  /* skip min_size */

	if (ev >= 8)
		*p += 8 + 8;  /* skip quota_max_* */

	if (ev >= 9) {
		/* skip tiers */
		num = ceph_decode_32(p);
		*p += num * 8;

		*p += 8;  /* skip tier_of */
		*p += 1;  /* skip cache_mode */

		pi->read_tier = ceph_decode_64(p);
		pi->write_tier = ceph_decode_64(p);
	} else {
		pi->read_tier = -1;
		pi->write_tier = -1;
	}

	/* ignore the rest */

	*p = pool_end;
	calc_pg_masks(pi);
	return 0;

bad:
	return -EINVAL;
}

static int decode_pool_names(void **p, void *end, struct ceph_osdmap *map)
{
	struct ceph_pg_pool_info *pi;
	u32 num, len;
	u64 pool;

	ceph_decode_32_safe(p, end, num, bad);
	dout(" %d pool names\n", num);
	while (num--) {
		ceph_decode_64_safe(p, end, pool, bad);
		ceph_decode_32_safe(p, end, len, bad);
		dout("  pool %llu len %d\n", pool, len);
		ceph_decode_need(p, end, len, bad);
		pi = __lookup_pg_pool(&map->pg_pools, pool);
		if (pi) {
			char *name = kstrndup(*p, len, GFP_NOFS);

			if (!name)
				return -ENOMEM;
			kfree(pi->name);
			pi->name = name;
			dout("  name is %s\n", pi->name);
		}
		*p += len;
	}
	return 0;

bad:
	return -EINVAL;
}

/*
 * osd map
 */
void ceph_osdmap_destroy(struct ceph_osdmap *map)
{
	dout("osdmap_destroy %p\n", map);
	if (map->crush)
		crush_destroy(map->crush);
	while (!RB_EMPTY_ROOT(&map->pg_temp)) {
		struct ceph_pg_mapping *pg =
			rb_entry(rb_first(&map->pg_temp),
				 struct ceph_pg_mapping, node);
		rb_erase(&pg->node, &map->pg_temp);
		kfree(pg);
	}
	while (!RB_EMPTY_ROOT(&map->primary_temp)) {
		struct ceph_pg_mapping *pg =
			rb_entry(rb_first(&map->primary_temp),
				 struct ceph_pg_mapping, node);
		rb_erase(&pg->node, &map->primary_temp);
		kfree(pg);
	}
	while (!RB_EMPTY_ROOT(&map->pg_pools)) {
		struct ceph_pg_pool_info *pi =
			rb_entry(rb_first(&map->pg_pools),
				 struct ceph_pg_pool_info, node);
		__remove_pg_pool(&map->pg_pools, pi);
	}
	kfree(map->osd_state);
	kfree(map->osd_weight);
	kfree(map->osd_addr);
	kfree(map->osd_primary_affinity);
	kfree(map);
}

/*
 * Adjust max_osd value, (re)allocate arrays.
 *
 * The new elements are properly initialized.
 */
static int osdmap_set_max_osd(struct ceph_osdmap *map, int max)
{
	u8 *state;
	u32 *weight;
	struct ceph_entity_addr *addr;
	int i;

	state = krealloc(map->osd_state, max*sizeof(*state), GFP_NOFS);
	weight = krealloc(map->osd_weight, max*sizeof(*weight), GFP_NOFS);
	addr = krealloc(map->osd_addr, max*sizeof(*addr), GFP_NOFS);
	if (!state || !weight || !addr) {
		kfree(state);
		kfree(weight);
		kfree(addr);

		return -ENOMEM;
	}

	for (i = map->max_osd; i < max; i++) {
		state[i] = 0;
		weight[i] = CEPH_OSD_OUT;
		memset(addr + i, 0, sizeof(*addr));
	}

	map->osd_state = state;
	map->osd_weight = weight;
	map->osd_addr = addr;

	if (map->osd_primary_affinity) {
		u32 *affinity;

		affinity = krealloc(map->osd_primary_affinity,
				    max*sizeof(*affinity), GFP_NOFS);
		if (!affinity)
			return -ENOMEM;

		for (i = map->max_osd; i < max; i++)
			affinity[i] = CEPH_OSD_DEFAULT_PRIMARY_AFFINITY;

		map->osd_primary_affinity = affinity;
	}

	map->max_osd = max;

	return 0;
}

#define OSDMAP_WRAPPER_COMPAT_VER	7
#define OSDMAP_CLIENT_DATA_COMPAT_VER	1

/*
 * Return 0 or error.  On success, *v is set to 0 for old (v6) osdmaps,
 * to struct_v of the client_data section for new (v7 and above)
 * osdmaps.
 */
static int get_osdmap_client_data_v(void **p, void *end,
				    const char *prefix, u8 *v)
{
	u8 struct_v;

	ceph_decode_8_safe(p, end, struct_v, e_inval);
	if (struct_v >= 7) {
		u8 struct_compat;

		ceph_decode_8_safe(p, end, struct_compat, e_inval);
		if (struct_compat > OSDMAP_WRAPPER_COMPAT_VER) {
			pr_warning("got v %d cv %d > %d of %s ceph_osdmap\n",
				   struct_v, struct_compat,
				   OSDMAP_WRAPPER_COMPAT_VER, prefix);
			return -EINVAL;
		}
		*p += 4; /* ignore wrapper struct_len */

		ceph_decode_8_safe(p, end, struct_v, e_inval);
		ceph_decode_8_safe(p, end, struct_compat, e_inval);
		if (struct_compat > OSDMAP_CLIENT_DATA_COMPAT_VER) {
			pr_warning("got v %d cv %d > %d of %s ceph_osdmap client data\n",
				   struct_v, struct_compat,
				   OSDMAP_CLIENT_DATA_COMPAT_VER, prefix);
			return -EINVAL;
		}
		*p += 4; /* ignore client data struct_len */
	} else {
		u16 version;

		*p -= 1;
		ceph_decode_16_safe(p, end, version, e_inval);
		if (version < 6) {
			pr_warning("got v %d < 6 of %s ceph_osdmap\n", version,
				   prefix);
			return -EINVAL;
		}

		/* old osdmap enconding */
		struct_v = 0;
	}

	*v = struct_v;
	return 0;

e_inval:
	return -EINVAL;
}

static int __decode_pools(void **p, void *end, struct ceph_osdmap *map,
			  bool incremental)
{
	u32 n;

	ceph_decode_32_safe(p, end, n, e_inval);
	while (n--) {
		struct ceph_pg_pool_info *pi;
		u64 pool;
		int ret;

		ceph_decode_64_safe(p, end, pool, e_inval);

		pi = __lookup_pg_pool(&map->pg_pools, pool);
		if (!incremental || !pi) {
			pi = kzalloc(sizeof(*pi), GFP_NOFS);
			if (!pi)
				return -ENOMEM;

			pi->id = pool;

			ret = __insert_pg_pool(&map->pg_pools, pi);
			if (ret) {
				kfree(pi);
				return ret;
			}
		}

		ret = decode_pool(p, end, pi);
		if (ret)
			return ret;
	}

	return 0;

e_inval:
	return -EINVAL;
}

static int decode_pools(void **p, void *end, struct ceph_osdmap *map)
{
	return __decode_pools(p, end, map, false);
}

static int decode_new_pools(void **p, void *end, struct ceph_osdmap *map)
{
	return __decode_pools(p, end, map, true);
}

static int __decode_pg_temp(void **p, void *end, struct ceph_osdmap *map,
			    bool incremental)
{
	u32 n;

	ceph_decode_32_safe(p, end, n, e_inval);
	while (n--) {
		struct ceph_pg pgid;
		u32 len, i;
		int ret;

		ret = ceph_decode_pgid(p, end, &pgid);
		if (ret)
			return ret;

		ceph_decode_32_safe(p, end, len, e_inval);

		ret = __remove_pg_mapping(&map->pg_temp, pgid);
		BUG_ON(!incremental && ret != -ENOENT);

		if (!incremental || len > 0) {
			struct ceph_pg_mapping *pg;

			ceph_decode_need(p, end, len*sizeof(u32), e_inval);

			if (len > (UINT_MAX - sizeof(*pg)) / sizeof(u32))
				return -EINVAL;

			pg = kzalloc(sizeof(*pg) + len*sizeof(u32), GFP_NOFS);
			if (!pg)
				return -ENOMEM;

			pg->pgid = pgid;
			pg->pg_temp.len = len;
			for (i = 0; i < len; i++)
				pg->pg_temp.osds[i] = ceph_decode_32(p);

			ret = __insert_pg_mapping(pg, &map->pg_temp);
			if (ret) {
				kfree(pg);
				return ret;
			}
		}
	}

	return 0;

e_inval:
	return -EINVAL;
}

static int decode_pg_temp(void **p, void *end, struct ceph_osdmap *map)
{
	return __decode_pg_temp(p, end, map, false);
}

static int decode_new_pg_temp(void **p, void *end, struct ceph_osdmap *map)
{
	return __decode_pg_temp(p, end, map, true);
}

static int __decode_primary_temp(void **p, void *end, struct ceph_osdmap *map,
				 bool incremental)
{
	u32 n;

	ceph_decode_32_safe(p, end, n, e_inval);
	while (n--) {
		struct ceph_pg pgid;
		u32 osd;
		int ret;

		ret = ceph_decode_pgid(p, end, &pgid);
		if (ret)
			return ret;

		ceph_decode_32_safe(p, end, osd, e_inval);

		ret = __remove_pg_mapping(&map->primary_temp, pgid);
		BUG_ON(!incremental && ret != -ENOENT);

		if (!incremental || osd != (u32)-1) {
			struct ceph_pg_mapping *pg;

			pg = kzalloc(sizeof(*pg), GFP_NOFS);
			if (!pg)
				return -ENOMEM;

			pg->pgid = pgid;
			pg->primary_temp.osd = osd;

			ret = __insert_pg_mapping(pg, &map->primary_temp);
			if (ret) {
				kfree(pg);
				return ret;
			}
		}
	}

	return 0;

e_inval:
	return -EINVAL;
}

static int decode_primary_temp(void **p, void *end, struct ceph_osdmap *map)
{
	return __decode_primary_temp(p, end, map, false);
}

static int decode_new_primary_temp(void **p, void *end,
				   struct ceph_osdmap *map)
{
	return __decode_primary_temp(p, end, map, true);
}

u32 ceph_get_primary_affinity(struct ceph_osdmap *map, int osd)
{
	BUG_ON(osd >= map->max_osd);

	if (!map->osd_primary_affinity)
		return CEPH_OSD_DEFAULT_PRIMARY_AFFINITY;

	return map->osd_primary_affinity[osd];
}

static int set_primary_affinity(struct ceph_osdmap *map, int osd, u32 aff)
{
	BUG_ON(osd >= map->max_osd);

	if (!map->osd_primary_affinity) {
		int i;

		map->osd_primary_affinity = kmalloc(map->max_osd*sizeof(u32),
						    GFP_NOFS);
		if (!map->osd_primary_affinity)
			return -ENOMEM;

		for (i = 0; i < map->max_osd; i++)
			map->osd_primary_affinity[i] =
			    CEPH_OSD_DEFAULT_PRIMARY_AFFINITY;
	}

	map->osd_primary_affinity[osd] = aff;

	return 0;
}

static int decode_primary_affinity(void **p, void *end,
				   struct ceph_osdmap *map)
{
	u32 len, i;

	ceph_decode_32_safe(p, end, len, e_inval);
	if (len == 0) {
		kfree(map->osd_primary_affinity);
		map->osd_primary_affinity = NULL;
		return 0;
	}
	if (len != map->max_osd)
		goto e_inval;

	ceph_decode_need(p, end, map->max_osd*sizeof(u32), e_inval);

	for (i = 0; i < map->max_osd; i++) {
		int ret;

		ret = set_primary_affinity(map, i, ceph_decode_32(p));
		if (ret)
			return ret;
	}

	return 0;

e_inval:
	return -EINVAL;
}

static int decode_new_primary_affinity(void **p, void *end,
				       struct ceph_osdmap *map)
{
	u32 n;

	ceph_decode_32_safe(p, end, n, e_inval);
	while (n--) {
		u32 osd, aff;
		int ret;

		ceph_decode_32_safe(p, end, osd, e_inval);
		ceph_decode_32_safe(p, end, aff, e_inval);

		ret = set_primary_affinity(map, osd, aff);
		if (ret)
			return ret;

		pr_info("osd%d primary-affinity 0x%x\n", osd, aff);
	}

	return 0;

e_inval:
	return -EINVAL;
}

/*
 * decode a full map.
 */
static int osdmap_decode(void **p, void *end, struct ceph_osdmap *map)
{
	u8 struct_v;
	u32 epoch = 0;
	void *start = *p;
	u32 max;
	u32 len, i;
	int err;

	dout("%s %p to %p len %d\n", __func__, *p, end, (int)(end - *p));

	err = get_osdmap_client_data_v(p, end, "full", &struct_v);
	if (err)
		goto bad;

	/* fsid, epoch, created, modified */
	ceph_decode_need(p, end, sizeof(map->fsid) + sizeof(u32) +
			 sizeof(map->created) + sizeof(map->modified), e_inval);
	ceph_decode_copy(p, &map->fsid, sizeof(map->fsid));
	epoch = map->epoch = ceph_decode_32(p);
	ceph_decode_copy(p, &map->created, sizeof(map->created));
	ceph_decode_copy(p, &map->modified, sizeof(map->modified));

	/* pools */
	err = decode_pools(p, end, map);
	if (err)
		goto bad;

	/* pool_name */
	err = decode_pool_names(p, end, map);
	if (err)
		goto bad;

	ceph_decode_32_safe(p, end, map->pool_max, e_inval);

	ceph_decode_32_safe(p, end, map->flags, e_inval);

	/* max_osd */
	ceph_decode_32_safe(p, end, max, e_inval);

	/* (re)alloc osd arrays */
	err = osdmap_set_max_osd(map, max);
	if (err)
		goto bad;

	/* osd_state, osd_weight, osd_addrs->client_addr */
	ceph_decode_need(p, end, 3*sizeof(u32) +
			 map->max_osd*(1 + sizeof(*map->osd_weight) +
				       sizeof(*map->osd_addr)), e_inval);

	if (ceph_decode_32(p) != map->max_osd)
		goto e_inval;

	ceph_decode_copy(p, map->osd_state, map->max_osd);

	if (ceph_decode_32(p) != map->max_osd)
		goto e_inval;

	for (i = 0; i < map->max_osd; i++)
		map->osd_weight[i] = ceph_decode_32(p);

	if (ceph_decode_32(p) != map->max_osd)
		goto e_inval;

	ceph_decode_copy(p, map->osd_addr, map->max_osd*sizeof(*map->osd_addr));
	for (i = 0; i < map->max_osd; i++)
		ceph_decode_addr(&map->osd_addr[i]);

	/* pg_temp */
	err = decode_pg_temp(p, end, map);
	if (err)
		goto bad;

	/* primary_temp */
	if (struct_v >= 1) {
		err = decode_primary_temp(p, end, map);
		if (err)
			goto bad;
	}

	/* primary_affinity */
	if (struct_v >= 2) {
		err = decode_primary_affinity(p, end, map);
		if (err)
			goto bad;
	} else {
		/* XXX can this happen? */
		kfree(map->osd_primary_affinity);
		map->osd_primary_affinity = NULL;
	}

	/* crush */
	ceph_decode_32_safe(p, end, len, e_inval);
	map->crush = crush_decode(*p, min(*p + len, end));
	if (IS_ERR(map->crush)) {
		err = PTR_ERR(map->crush);
		map->crush = NULL;
		goto bad;
	}
	*p += len;

	/* ignore the rest */
	*p = end;

	dout("full osdmap epoch %d max_osd %d\n", map->epoch, map->max_osd);
	return 0;

e_inval:
	err = -EINVAL;
bad:
	pr_err("corrupt full osdmap (%d) epoch %d off %d (%p of %p-%p)\n",
	       err, epoch, (int)(*p - start), *p, start, end);
	print_hex_dump(KERN_DEBUG, "osdmap: ",
		       DUMP_PREFIX_OFFSET, 16, 1,
		       start, end - start, true);
	return err;
}

/*
 * Allocate and decode a full map.
 */
struct ceph_osdmap *ceph_osdmap_decode(void **p, void *end)
{
	struct ceph_osdmap *map;
	int ret;

	map = kzalloc(sizeof(*map), GFP_NOFS);
	if (!map)
		return ERR_PTR(-ENOMEM);

	map->pg_temp = RB_ROOT;
	map->primary_temp = RB_ROOT;
	mutex_init(&map->crush_scratch_mutex);

	ret = osdmap_decode(p, end, map);
	if (ret) {
		ceph_osdmap_destroy(map);
		return ERR_PTR(ret);
	}

	return map;
}

/*
 * decode and apply an incremental map update.
 */
struct ceph_osdmap *osdmap_apply_incremental(void **p, void *end,
					     struct ceph_osdmap *map,
					     struct ceph_messenger *msgr)
{
	struct crush_map *newcrush = NULL;
	struct ceph_fsid fsid;
	u32 epoch = 0;
	struct ceph_timespec modified;
	s32 len;
	u64 pool;
	__s64 new_pool_max;
	__s32 new_flags, max;
	void *start = *p;
	int err;
	u8 struct_v;

	dout("%s %p to %p len %d\n", __func__, *p, end, (int)(end - *p));

	err = get_osdmap_client_data_v(p, end, "inc", &struct_v);
	if (err)
		goto bad;

	/* fsid, epoch, modified, new_pool_max, new_flags */
	ceph_decode_need(p, end, sizeof(fsid) + sizeof(u32) + sizeof(modified) +
			 sizeof(u64) + sizeof(u32), e_inval);
	ceph_decode_copy(p, &fsid, sizeof(fsid));
	epoch = ceph_decode_32(p);
	BUG_ON(epoch != map->epoch+1);
	ceph_decode_copy(p, &modified, sizeof(modified));
	new_pool_max = ceph_decode_64(p);
	new_flags = ceph_decode_32(p);

	/* full map? */
	ceph_decode_32_safe(p, end, len, e_inval);
	if (len > 0) {
		dout("apply_incremental full map len %d, %p to %p\n",
		     len, *p, end);
		return ceph_osdmap_decode(p, min(*p+len, end));
	}

	/* new crush? */
	ceph_decode_32_safe(p, end, len, e_inval);
	if (len > 0) {
		newcrush = crush_decode(*p, min(*p+len, end));
		if (IS_ERR(newcrush)) {
			err = PTR_ERR(newcrush);
			newcrush = NULL;
			goto bad;
		}
		*p += len;
	}

	/* new flags? */
	if (new_flags >= 0)
		map->flags = new_flags;
	if (new_pool_max >= 0)
		map->pool_max = new_pool_max;

	/* new max? */
	ceph_decode_32_safe(p, end, max, e_inval);
	if (max >= 0) {
		err = osdmap_set_max_osd(map, max);
		if (err)
			goto bad;
	}

	map->epoch++;
	map->modified = modified;
	if (newcrush) {
		if (map->crush)
			crush_destroy(map->crush);
		map->crush = newcrush;
		newcrush = NULL;
	}

	/* new_pools */
	err = decode_new_pools(p, end, map);
	if (err)
		goto bad;

	/* new_pool_names */
	err = decode_pool_names(p, end, map);
	if (err)
		goto bad;

	/* old_pool */
	ceph_decode_32_safe(p, end, len, e_inval);
	while (len--) {
		struct ceph_pg_pool_info *pi;

		ceph_decode_64_safe(p, end, pool, e_inval);
		pi = __lookup_pg_pool(&map->pg_pools, pool);
		if (pi)
			__remove_pg_pool(&map->pg_pools, pi);
	}

	/* new_up */
	ceph_decode_32_safe(p, end, len, e_inval);
	while (len--) {
		u32 osd;
		struct ceph_entity_addr addr;
		ceph_decode_32_safe(p, end, osd, e_inval);
		ceph_decode_copy_safe(p, end, &addr, sizeof(addr), e_inval);
		ceph_decode_addr(&addr);
		pr_info("osd%d up\n", osd);
		BUG_ON(osd >= map->max_osd);
		map->osd_state[osd] |= CEPH_OSD_UP;
		map->osd_addr[osd] = addr;
	}

	/* new_state */
	ceph_decode_32_safe(p, end, len, e_inval);
	while (len--) {
		u32 osd;
		u8 xorstate;
		ceph_decode_32_safe(p, end, osd, e_inval);
		xorstate = **(u8 **)p;
		(*p)++;  /* clean flag */
		if (xorstate == 0)
			xorstate = CEPH_OSD_UP;
		if (xorstate & CEPH_OSD_UP)
			pr_info("osd%d down\n", osd);
		if (osd < map->max_osd)
			map->osd_state[osd] ^= xorstate;
	}

	/* new_weight */
	ceph_decode_32_safe(p, end, len, e_inval);
	while (len--) {
		u32 osd, off;
		ceph_decode_need(p, end, sizeof(u32)*2, e_inval);
		osd = ceph_decode_32(p);
		off = ceph_decode_32(p);
		pr_info("osd%d weight 0x%x %s\n", osd, off,
		     off == CEPH_OSD_IN ? "(in)" :
		     (off == CEPH_OSD_OUT ? "(out)" : ""));
		if (osd < map->max_osd)
			map->osd_weight[osd] = off;
	}

	/* new_pg_temp */
	err = decode_new_pg_temp(p, end, map);
	if (err)
		goto bad;

	/* new_primary_temp */
	if (struct_v >= 1) {
		err = decode_new_primary_temp(p, end, map);
		if (err)
			goto bad;
	}

	/* new_primary_affinity */
	if (struct_v >= 2) {
		err = decode_new_primary_affinity(p, end, map);
		if (err)
			goto bad;
	}

	/* ignore the rest */
	*p = end;

	dout("inc osdmap epoch %d max_osd %d\n", map->epoch, map->max_osd);
	return map;

e_inval:
	err = -EINVAL;
bad:
	pr_err("corrupt inc osdmap (%d) epoch %d off %d (%p of %p-%p)\n",
	       err, epoch, (int)(*p - start), *p, start, end);
	print_hex_dump(KERN_DEBUG, "osdmap: ",
		       DUMP_PREFIX_OFFSET, 16, 1,
		       start, end - start, true);
	if (newcrush)
		crush_destroy(newcrush);
	return ERR_PTR(err);
}




/*
 * calculate file layout from given offset, length.
 * fill in correct oid, logical length, and object extent
 * offset, length.
 *
 * for now, we write only a single su, until we can
 * pass a stride back to the caller.
 */
int ceph_calc_file_object_mapping(struct ceph_file_layout *layout,
				   u64 off, u64 len,
				   u64 *ono,
				   u64 *oxoff, u64 *oxlen)
{
	u32 osize = le32_to_cpu(layout->fl_object_size);
	u32 su = le32_to_cpu(layout->fl_stripe_unit);
	u32 sc = le32_to_cpu(layout->fl_stripe_count);
	u32 bl, stripeno, stripepos, objsetno;
	u32 su_per_object;
	u64 t, su_offset;

	dout("mapping %llu~%llu  osize %u fl_su %u\n", off, len,
	     osize, su);
	if (su == 0 || sc == 0)
		goto invalid;
	su_per_object = osize / su;
	if (su_per_object == 0)
		goto invalid;
	dout("osize %u / su %u = su_per_object %u\n", osize, su,
	     su_per_object);

	if ((su & ~PAGE_MASK) != 0)
		goto invalid;

	/* bl = *off / su; */
	t = off;
	do_div(t, su);
	bl = t;
	dout("off %llu / su %u = bl %u\n", off, su, bl);

	stripeno = bl / sc;
	stripepos = bl % sc;
	objsetno = stripeno / su_per_object;

	*ono = objsetno * sc + stripepos;
	dout("objset %u * sc %u = ono %u\n", objsetno, sc, (unsigned int)*ono);

	/* *oxoff = *off % layout->fl_stripe_unit;  # offset in su */
	t = off;
	su_offset = do_div(t, su);
	*oxoff = su_offset + (stripeno % su_per_object) * su;

	/*
	 * Calculate the length of the extent being written to the selected
	 * object. This is the minimum of the full length requested (len) or
	 * the remainder of the current stripe being written to.
	 */
	*oxlen = min_t(u64, len, su - su_offset);

	dout(" obj extent %llu~%llu\n", *oxoff, *oxlen);
	return 0;

invalid:
	dout(" invalid layout\n");
	*ono = 0;
	*oxoff = 0;
	*oxlen = 0;
	return -EINVAL;
}
EXPORT_SYMBOL(ceph_calc_file_object_mapping);

/*
 * Calculate mapping of a (oloc, oid) pair to a PG.  Should only be
 * called with target's (oloc, oid), since tiering isn't taken into
 * account.
 */
int ceph_oloc_oid_to_pg(struct ceph_osdmap *osdmap,
			struct ceph_object_locator *oloc,
			struct ceph_object_id *oid,
			struct ceph_pg *pg_out)
{
	struct ceph_pg_pool_info *pi;

	pi = __lookup_pg_pool(&osdmap->pg_pools, oloc->pool);
	if (!pi)
		return -EIO;

	pg_out->pool = oloc->pool;
	pg_out->seed = ceph_str_hash(pi->object_hash, oid->name,
				     oid->name_len);

	dout("%s '%.*s' pgid %llu.%x\n", __func__, oid->name_len, oid->name,
	     pg_out->pool, pg_out->seed);
	return 0;
}
EXPORT_SYMBOL(ceph_oloc_oid_to_pg);

static int do_crush(struct ceph_osdmap *map, int ruleno, int x,
		    int *result, int result_max,
		    const __u32 *weight, int weight_max)
{
	int r;
<<<<<<< HEAD

	BUG_ON(result_max > CEPH_PG_MAX_SIZE);

=======

	BUG_ON(result_max > CEPH_PG_MAX_SIZE);

>>>>>>> f58b8487
	mutex_lock(&map->crush_scratch_mutex);
	r = crush_do_rule(map->crush, ruleno, x, result, result_max,
			  weight, weight_max, map->crush_scratch_ary);
	mutex_unlock(&map->crush_scratch_mutex);

	return r;
}

/*
 * Calculate raw (crush) set for given pgid.
 *
 * Return raw set length, or error.
 */
static int pg_to_raw_osds(struct ceph_osdmap *osdmap,
			  struct ceph_pg_pool_info *pool,
			  struct ceph_pg pgid, u32 pps, int *osds)
{
	int ruleno;
	int len;

	/* crush */
	ruleno = crush_find_rule(osdmap->crush, pool->crush_ruleset,
				 pool->type, pool->size);
	if (ruleno < 0) {
		pr_err("no crush rule: pool %lld ruleset %d type %d size %d\n",
		       pgid.pool, pool->crush_ruleset, pool->type,
		       pool->size);
		return -ENOENT;
	}

	len = do_crush(osdmap, ruleno, pps, osds,
		       min_t(int, pool->size, CEPH_PG_MAX_SIZE),
		       osdmap->osd_weight, osdmap->max_osd);
	if (len < 0) {
		pr_err("error %d from crush rule %d: pool %lld ruleset %d type %d size %d\n",
		       len, ruleno, pgid.pool, pool->crush_ruleset,
		       pool->type, pool->size);
		return len;
	}

	return len;
}

/*
 * Given raw set, calculate up set and up primary.
 *
 * Return up set length.  *primary is set to up primary osd id, or -1
 * if up set is empty.
 */
static int raw_to_up_osds(struct ceph_osdmap *osdmap,
			  struct ceph_pg_pool_info *pool,
			  int *osds, int len, int *primary)
{
	int up_primary = -1;
	int i;

	if (ceph_can_shift_osds(pool)) {
		int removed = 0;

		for (i = 0; i < len; i++) {
			if (ceph_osd_is_down(osdmap, osds[i])) {
				removed++;
				continue;
			}
			if (removed)
				osds[i - removed] = osds[i];
		}

		len -= removed;
		if (len > 0)
			up_primary = osds[0];
	} else {
		for (i = len - 1; i >= 0; i--) {
			if (ceph_osd_is_down(osdmap, osds[i]))
				osds[i] = CRUSH_ITEM_NONE;
			else
				up_primary = osds[i];
		}
	}

	*primary = up_primary;
	return len;
}

static void apply_primary_affinity(struct ceph_osdmap *osdmap, u32 pps,
				   struct ceph_pg_pool_info *pool,
				   int *osds, int len, int *primary)
{
	int i;
	int pos = -1;

	/*
	 * Do we have any non-default primary_affinity values for these
	 * osds?
	 */
	if (!osdmap->osd_primary_affinity)
		return;

	for (i = 0; i < len; i++) {
<<<<<<< HEAD
		if (osds[i] != CRUSH_ITEM_NONE &&
		    osdmap->osd_primary_affinity[i] !=
=======
		int osd = osds[i];

		if (osd != CRUSH_ITEM_NONE &&
		    osdmap->osd_primary_affinity[osd] !=
>>>>>>> f58b8487
					CEPH_OSD_DEFAULT_PRIMARY_AFFINITY) {
			break;
		}
	}
	if (i == len)
		return;

	/*
	 * Pick the primary.  Feed both the seed (for the pg) and the
	 * osd into the hash/rng so that a proportional fraction of an
	 * osd's pgs get rejected as primary.
	 */
	for (i = 0; i < len; i++) {
<<<<<<< HEAD
		int osd;
		u32 aff;

		osd = osds[i];
=======
		int osd = osds[i];
		u32 aff;

>>>>>>> f58b8487
		if (osd == CRUSH_ITEM_NONE)
			continue;

		aff = osdmap->osd_primary_affinity[osd];
		if (aff < CEPH_OSD_MAX_PRIMARY_AFFINITY &&
		    (crush_hash32_2(CRUSH_HASH_RJENKINS1,
				    pps, osd) >> 16) >= aff) {
			/*
			 * We chose not to use this primary.  Note it
			 * anyway as a fallback in case we don't pick
			 * anyone else, but keep looking.
			 */
			if (pos < 0)
				pos = i;
		} else {
			pos = i;
			break;
		}
	}
	if (pos < 0)
		return;

	*primary = osds[pos];

	if (ceph_can_shift_osds(pool) && pos > 0) {
		/* move the new primary to the front */
		for (i = pos; i > 0; i--)
			osds[i] = osds[i - 1];
		osds[0] = *primary;
	}
}

/*
 * Given up set, apply pg_temp and primary_temp mappings.
 *
 * Return acting set length.  *primary is set to acting primary osd id,
 * or -1 if acting set is empty.
 */
static int apply_temps(struct ceph_osdmap *osdmap,
		       struct ceph_pg_pool_info *pool, struct ceph_pg pgid,
		       int *osds, int len, int *primary)
{
	struct ceph_pg_mapping *pg;
	int temp_len;
	int temp_primary;
	int i;

	/* raw_pg -> pg */
	pgid.seed = ceph_stable_mod(pgid.seed, pool->pg_num,
				    pool->pg_num_mask);

	/* pg_temp? */
	pg = __lookup_pg_mapping(&osdmap->pg_temp, pgid);
	if (pg) {
		temp_len = 0;
		temp_primary = -1;

		for (i = 0; i < pg->pg_temp.len; i++) {
			if (ceph_osd_is_down(osdmap, pg->pg_temp.osds[i])) {
				if (ceph_can_shift_osds(pool))
					continue;
				else
					osds[temp_len++] = CRUSH_ITEM_NONE;
			} else {
				osds[temp_len++] = pg->pg_temp.osds[i];
			}
		}

		/* apply pg_temp's primary */
		for (i = 0; i < temp_len; i++) {
			if (osds[i] != CRUSH_ITEM_NONE) {
				temp_primary = osds[i];
				break;
			}
		}
	} else {
		temp_len = len;
		temp_primary = *primary;
	}

	/* primary_temp? */
	pg = __lookup_pg_mapping(&osdmap->primary_temp, pgid);
	if (pg)
		temp_primary = pg->primary_temp.osd;

	*primary = temp_primary;
	return temp_len;
}

/*
 * Calculate acting set for given pgid.
 *
 * Return acting set length, or error.  *primary is set to acting
 * primary osd id, or -1 if acting set is empty or on error.
 */
int ceph_calc_pg_acting(struct ceph_osdmap *osdmap, struct ceph_pg pgid,
			int *osds, int *primary)
{
	struct ceph_pg_pool_info *pool;
	u32 pps;
	int len;

	pool = __lookup_pg_pool(&osdmap->pg_pools, pgid.pool);
	if (!pool) {
		*primary = -1;
		return -ENOENT;
	}

	if (pool->flags & CEPH_POOL_FLAG_HASHPSPOOL) {
		/* hash pool id and seed so that pool PGs do not overlap */
		pps = crush_hash32_2(CRUSH_HASH_RJENKINS1,
				     ceph_stable_mod(pgid.seed, pool->pgp_num,
						     pool->pgp_num_mask),
				     pgid.pool);
	} else {
		/*
		 * legacy behavior: add ps and pool together.  this is
		 * not a great approach because the PGs from each pool
		 * will overlap on top of each other: 0.5 == 1.4 ==
		 * 2.3 == ...
		 */
		pps = ceph_stable_mod(pgid.seed, pool->pgp_num,
				      pool->pgp_num_mask) +
			(unsigned)pgid.pool;
	}

	len = pg_to_raw_osds(osdmap, pool, pgid, pps, osds);
	if (len < 0) {
		*primary = -1;
		return len;
	}

	len = raw_to_up_osds(osdmap, pool, osds, len, primary);

	apply_primary_affinity(osdmap, pps, pool, osds, len, primary);

	len = apply_temps(osdmap, pool, pgid, osds, len, primary);

	return len;
}

/*
 * Return primary osd for given pgid, or -1 if none.
 */
int ceph_calc_pg_primary(struct ceph_osdmap *osdmap, struct ceph_pg pgid)
{
	int osds[CEPH_PG_MAX_SIZE];
	int primary;

	ceph_calc_pg_acting(osdmap, pgid, osds, &primary);

	return primary;
}
EXPORT_SYMBOL(ceph_calc_pg_primary);<|MERGE_RESOLUTION|>--- conflicted
+++ resolved
@@ -1446,15 +1446,9 @@
 		    const __u32 *weight, int weight_max)
 {
 	int r;
-<<<<<<< HEAD
 
 	BUG_ON(result_max > CEPH_PG_MAX_SIZE);
 
-=======
-
-	BUG_ON(result_max > CEPH_PG_MAX_SIZE);
-
->>>>>>> f58b8487
 	mutex_lock(&map->crush_scratch_mutex);
 	r = crush_do_rule(map->crush, ruleno, x, result, result_max,
 			  weight, weight_max, map->crush_scratch_ary);
@@ -1554,15 +1548,10 @@
 		return;
 
 	for (i = 0; i < len; i++) {
-<<<<<<< HEAD
-		if (osds[i] != CRUSH_ITEM_NONE &&
-		    osdmap->osd_primary_affinity[i] !=
-=======
 		int osd = osds[i];
 
 		if (osd != CRUSH_ITEM_NONE &&
 		    osdmap->osd_primary_affinity[osd] !=
->>>>>>> f58b8487
 					CEPH_OSD_DEFAULT_PRIMARY_AFFINITY) {
 			break;
 		}
@@ -1576,16 +1565,9 @@
 	 * osd's pgs get rejected as primary.
 	 */
 	for (i = 0; i < len; i++) {
-<<<<<<< HEAD
-		int osd;
-		u32 aff;
-
-		osd = osds[i];
-=======
 		int osd = osds[i];
 		u32 aff;
 
->>>>>>> f58b8487
 		if (osd == CRUSH_ITEM_NONE)
 			continue;
 
