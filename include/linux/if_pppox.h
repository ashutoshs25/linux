--- conflicted
+++ resolved
@@ -59,7 +59,6 @@
  */
 #define PX_PROTO_OE    0 /* Currently just PPPoE */
 #define PX_PROTO_OL2TP 1 /* Now L2TP also */
-<<<<<<< HEAD
 #define PX_PROTO_PPTP  2
 #define PX_MAX_PROTO   3
 
@@ -70,18 +69,7 @@
 		struct pppoe_addr  pppoe;
 		struct pptp_addr   pptp;
 	} sa_addr;
-} __packed;
-=======
-#define PX_MAX_PROTO   2
-
-struct sockaddr_pppox { 
-       sa_family_t     sa_family;            /* address family, AF_PPPOX */ 
-       unsigned int    sa_protocol;          /* protocol identifier */ 
-       union{ 
-               struct pppoe_addr       pppoe; 
-       }sa_addr; 
-} __attribute__((packed));
->>>>>>> 6a6d01d3
+} __attribute__((packed));
 
 /* The use of the above union isn't viable because the size of this
  * struct must stay fixed over time -- applications use sizeof(struct
@@ -123,11 +111,7 @@
 	__be16 tag_type;
 	__be16 tag_len;
 	char tag_data[0];
-<<<<<<< HEAD
-} __packed;
-=======
 } __attribute__ ((packed));
->>>>>>> 6a6d01d3
 
 /* Tag identifiers */
 #define PTT_EOL		__cpu_to_be16(0x0000)
