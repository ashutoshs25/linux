#ifndef _LINUX_SCHED_H
#define _LINUX_SCHED_H

/*
 * cloning flags:
 */
#define CSIGNAL		0x000000ff	/* signal mask to be sent at exit */
#define CLONE_VM	0x00000100	/* set if VM shared between processes */
#define CLONE_FS	0x00000200	/* set if fs info shared between processes */
#define CLONE_FILES	0x00000400	/* set if open files shared between processes */
#define CLONE_SIGHAND	0x00000800	/* set if signal handlers and blocked signals shared */
#define CLONE_PTRACE	0x00002000	/* set if we want to let tracing continue on the child too */
#define CLONE_VFORK	0x00004000	/* set if the parent wants the child to wake it up on mm_release */
#define CLONE_PARENT	0x00008000	/* set if we want to have the same parent as the cloner */
#define CLONE_THREAD	0x00010000	/* Same thread group? */
#define CLONE_NEWNS	0x00020000	/* New namespace group? */
#define CLONE_SYSVSEM	0x00040000	/* share system V SEM_UNDO semantics */
#define CLONE_SETTLS	0x00080000	/* create a new TLS for the child */
#define CLONE_PARENT_SETTID	0x00100000	/* set the TID in the parent */
#define CLONE_CHILD_CLEARTID	0x00200000	/* clear the TID in the child */
#define CLONE_DETACHED		0x00400000	/* Unused, ignored */
#define CLONE_UNTRACED		0x00800000	/* set if the tracing process can't force CLONE_PTRACE on this clone */
#define CLONE_CHILD_SETTID	0x01000000	/* set the TID in the child */
#define CLONE_STOPPED		0x02000000	/* Start in stopped state */
#define CLONE_NEWUTS		0x04000000	/* New utsname group? */
#define CLONE_NEWIPC		0x08000000	/* New ipcs */
#define CLONE_NEWUSER		0x10000000	/* New user namespace */
#define CLONE_NEWPID		0x20000000	/* New pid namespace */
#define CLONE_NEWNET		0x40000000	/* New network namespace */
#define CLONE_IO		0x80000000	/* Clone io context */

/*
 * Scheduling policies
 */
#define SCHED_NORMAL		0
#define SCHED_FIFO		1
#define SCHED_RR		2
#define SCHED_BATCH		3
/* SCHED_ISO: reserved but not implemented yet */
#define SCHED_IDLE		5

#ifdef __KERNEL__

struct sched_param {
	int sched_priority;
};

#include <asm/param.h>	/* for HZ */

#include <linux/capability.h>
#include <linux/threads.h>
#include <linux/kernel.h>
#include <linux/types.h>
#include <linux/timex.h>
#include <linux/jiffies.h>
#include <linux/rbtree.h>
#include <linux/thread_info.h>
#include <linux/cpumask.h>
#include <linux/errno.h>
#include <linux/nodemask.h>
#include <linux/mm_types.h>

#include <asm/system.h>
#include <asm/page.h>
#include <asm/ptrace.h>
#include <asm/cputime.h>

#include <linux/smp.h>
#include <linux/sem.h>
#include <linux/signal.h>
#include <linux/fs_struct.h>
#include <linux/compiler.h>
#include <linux/completion.h>
#include <linux/pid.h>
#include <linux/percpu.h>
#include <linux/topology.h>
#include <linux/proportions.h>
#include <linux/seccomp.h>
#include <linux/rcupdate.h>
#include <linux/rtmutex.h>

#include <linux/time.h>
#include <linux/param.h>
#include <linux/resource.h>
#include <linux/timer.h>
#include <linux/hrtimer.h>
#include <linux/task_io_accounting.h>
#include <linux/kobject.h>
#include <linux/latencytop.h>
#include <linux/cred.h>

#include <asm/processor.h>

struct mem_cgroup;
struct exec_domain;
struct futex_pi_state;
struct robust_list_head;
struct bio;
struct bts_tracer;

/*
 * List of flags we want to share for kernel threads,
 * if only because they are not used by them anyway.
 */
#define CLONE_KERNEL	(CLONE_FS | CLONE_FILES | CLONE_SIGHAND)

/*
 * These are the constant used to fake the fixed-point load-average
 * counting. Some notes:
 *  - 11 bit fractions expand to 22 bits by the multiplies: this gives
 *    a load-average precision of 10 bits integer + 11 bits fractional
 *  - if you want to count load-averages more often, you need more
 *    precision, or rounding will get you. With 2-second counting freq,
 *    the EXP_n values would be 1981, 2034 and 2043 if still using only
 *    11 bit fractions.
 */
extern unsigned long avenrun[];		/* Load averages */

#define FSHIFT		11		/* nr of bits of precision */
#define FIXED_1		(1<<FSHIFT)	/* 1.0 as fixed-point */
#define LOAD_FREQ	(5*HZ+1)	/* 5 sec intervals */
#define EXP_1		1884		/* 1/exp(5sec/1min) as fixed-point */
#define EXP_5		2014		/* 1/exp(5sec/5min) */
#define EXP_15		2037		/* 1/exp(5sec/15min) */

#define CALC_LOAD(load,exp,n) \
	load *= exp; \
	load += n*(FIXED_1-exp); \
	load >>= FSHIFT;

extern unsigned long total_forks;
extern int nr_threads;
DECLARE_PER_CPU(unsigned long, process_counts);
extern int nr_processes(void);
extern unsigned long nr_running(void);
extern unsigned long nr_uninterruptible(void);
extern unsigned long nr_active(void);
extern unsigned long nr_iowait(void);

struct seq_file;
struct cfs_rq;
struct task_group;
#ifdef CONFIG_SCHED_DEBUG
extern void proc_sched_show_task(struct task_struct *p, struct seq_file *m);
extern void proc_sched_set_task(struct task_struct *p);
extern void
print_cfs_rq(struct seq_file *m, int cpu, struct cfs_rq *cfs_rq);
#else
static inline void
proc_sched_show_task(struct task_struct *p, struct seq_file *m)
{
}
static inline void proc_sched_set_task(struct task_struct *p)
{
}
static inline void
print_cfs_rq(struct seq_file *m, int cpu, struct cfs_rq *cfs_rq)
{
}
#endif

extern unsigned long long time_sync_thresh;

/*
 * Task state bitmask. NOTE! These bits are also
 * encoded in fs/proc/array.c: get_task_state().
 *
 * We have two separate sets of flags: task->state
 * is about runnability, while task->exit_state are
 * about the task exiting. Confusing, but this way
 * modifying one set can't modify the other one by
 * mistake.
 */
#define TASK_RUNNING		0
#define TASK_INTERRUPTIBLE	1
#define TASK_UNINTERRUPTIBLE	2
#define __TASK_STOPPED		4
#define __TASK_TRACED		8
/* in tsk->exit_state */
#define EXIT_ZOMBIE		16
#define EXIT_DEAD		32
/* in tsk->state again */
#define TASK_DEAD		64
#define TASK_WAKEKILL		128

/* Convenience macros for the sake of set_task_state */
#define TASK_KILLABLE		(TASK_WAKEKILL | TASK_UNINTERRUPTIBLE)
#define TASK_STOPPED		(TASK_WAKEKILL | __TASK_STOPPED)
#define TASK_TRACED		(TASK_WAKEKILL | __TASK_TRACED)

/* Convenience macros for the sake of wake_up */
#define TASK_NORMAL		(TASK_INTERRUPTIBLE | TASK_UNINTERRUPTIBLE)
#define TASK_ALL		(TASK_NORMAL | __TASK_STOPPED | __TASK_TRACED)

/* get_task_state() */
#define TASK_REPORT		(TASK_RUNNING | TASK_INTERRUPTIBLE | \
				 TASK_UNINTERRUPTIBLE | __TASK_STOPPED | \
				 __TASK_TRACED)

#define task_is_traced(task)	((task->state & __TASK_TRACED) != 0)
#define task_is_stopped(task)	((task->state & __TASK_STOPPED) != 0)
#define task_is_stopped_or_traced(task)	\
			((task->state & (__TASK_STOPPED | __TASK_TRACED)) != 0)
#define task_contributes_to_load(task)	\
				((task->state & TASK_UNINTERRUPTIBLE) != 0)

#define __set_task_state(tsk, state_value)		\
	do { (tsk)->state = (state_value); } while (0)
#define set_task_state(tsk, state_value)		\
	set_mb((tsk)->state, (state_value))

/*
 * set_current_state() includes a barrier so that the write of current->state
 * is correctly serialised wrt the caller's subsequent test of whether to
 * actually sleep:
 *
 *	set_current_state(TASK_UNINTERRUPTIBLE);
 *	if (do_i_need_to_sleep())
 *		schedule();
 *
 * If the caller does not need such serialisation then use __set_current_state()
 */
#define __set_current_state(state_value)			\
	do { current->state = (state_value); } while (0)
#define set_current_state(state_value)		\
	set_mb(current->state, (state_value))

/* Task command name length */
#define TASK_COMM_LEN 16

#include <linux/spinlock.h>

/*
 * This serializes "schedule()" and also protects
 * the run-queue from deletions/modifications (but
 * _adding_ to the beginning of the run-queue has
 * a separate lock).
 */
extern rwlock_t tasklist_lock;
extern spinlock_t mmlist_lock;

struct task_struct;

extern void sched_init(void);
extern void sched_init_smp(void);
extern asmlinkage void schedule_tail(struct task_struct *prev);
extern void init_idle(struct task_struct *idle, int cpu);
extern void init_idle_bootup_task(struct task_struct *idle);

extern int runqueue_is_locked(void);
extern void task_rq_unlock_wait(struct task_struct *p);

extern cpumask_var_t nohz_cpu_mask;
#if defined(CONFIG_SMP) && defined(CONFIG_NO_HZ)
extern int select_nohz_load_balancer(int cpu);
#else
static inline int select_nohz_load_balancer(int cpu)
{
	return 0;
}
#endif

/*
 * Only dump TASK_* tasks. (0 for all tasks)
 */
extern void show_state_filter(unsigned long state_filter);

static inline void show_state(void)
{
	show_state_filter(0);
}

extern void show_regs(struct pt_regs *);

/*
 * TASK is a pointer to the task whose backtrace we want to see (or NULL for current
 * task), SP is the stack pointer of the first frame that should be shown in the back
 * trace (or NULL if the entire call-chain of the task should be shown).
 */
extern void show_stack(struct task_struct *task, unsigned long *sp);

void io_schedule(void);
long io_schedule_timeout(long timeout);

extern void cpu_init (void);
extern void trap_init(void);
extern void update_process_times(int user);
extern void scheduler_tick(void);

extern void sched_show_task(struct task_struct *p);

#ifdef CONFIG_DETECT_SOFTLOCKUP
extern void softlockup_tick(void);
extern void touch_softlockup_watchdog(void);
extern void touch_all_softlockup_watchdogs(void);
extern int proc_dosoftlockup_thresh(struct ctl_table *table, int write,
				    struct file *filp, void __user *buffer,
				    size_t *lenp, loff_t *ppos);
extern unsigned int  softlockup_panic;
extern unsigned long sysctl_hung_task_check_count;
extern unsigned long sysctl_hung_task_timeout_secs;
extern unsigned long sysctl_hung_task_warnings;
extern int softlockup_thresh;
#else
static inline void softlockup_tick(void)
{
}
static inline void spawn_softlockup_task(void)
{
}
static inline void touch_softlockup_watchdog(void)
{
}
static inline void touch_all_softlockup_watchdogs(void)
{
}
#endif


/* Attach to any functions which should be ignored in wchan output. */
#define __sched		__attribute__((__section__(".sched.text")))

/* Linker adds these: start and end of __sched functions */
extern char __sched_text_start[], __sched_text_end[];

/* Is this address in the __sched functions? */
extern int in_sched_functions(unsigned long addr);

#define	MAX_SCHEDULE_TIMEOUT	LONG_MAX
extern signed long schedule_timeout(signed long timeout);
extern signed long schedule_timeout_interruptible(signed long timeout);
extern signed long schedule_timeout_killable(signed long timeout);
extern signed long schedule_timeout_uninterruptible(signed long timeout);
asmlinkage void schedule(void);

struct nsproxy;
struct user_namespace;

/* Maximum number of active map areas.. This is a random (large) number */
#define DEFAULT_MAX_MAP_COUNT	65536

extern int sysctl_max_map_count;

#include <linux/aio.h>

extern unsigned long
arch_get_unmapped_area(struct file *, unsigned long, unsigned long,
		       unsigned long, unsigned long);
extern unsigned long
arch_get_unmapped_area_topdown(struct file *filp, unsigned long addr,
			  unsigned long len, unsigned long pgoff,
			  unsigned long flags);
extern void arch_unmap_area(struct mm_struct *, unsigned long);
extern void arch_unmap_area_topdown(struct mm_struct *, unsigned long);

#if USE_SPLIT_PTLOCKS
/*
 * The mm counters are not protected by its page_table_lock,
 * so must be incremented atomically.
 */
#define set_mm_counter(mm, member, value) atomic_long_set(&(mm)->_##member, value)
#define get_mm_counter(mm, member) ((unsigned long)atomic_long_read(&(mm)->_##member))
#define add_mm_counter(mm, member, value) atomic_long_add(value, &(mm)->_##member)
#define inc_mm_counter(mm, member) atomic_long_inc(&(mm)->_##member)
#define dec_mm_counter(mm, member) atomic_long_dec(&(mm)->_##member)

#else  /* !USE_SPLIT_PTLOCKS */
/*
 * The mm counters are protected by its page_table_lock,
 * so can be incremented directly.
 */
#define set_mm_counter(mm, member, value) (mm)->_##member = (value)
#define get_mm_counter(mm, member) ((mm)->_##member)
#define add_mm_counter(mm, member, value) (mm)->_##member += (value)
#define inc_mm_counter(mm, member) (mm)->_##member++
#define dec_mm_counter(mm, member) (mm)->_##member--

#endif /* !USE_SPLIT_PTLOCKS */

#define get_mm_rss(mm)					\
	(get_mm_counter(mm, file_rss) + get_mm_counter(mm, anon_rss))
#define update_hiwater_rss(mm)	do {			\
	unsigned long _rss = get_mm_rss(mm);		\
	if ((mm)->hiwater_rss < _rss)			\
		(mm)->hiwater_rss = _rss;		\
} while (0)
#define update_hiwater_vm(mm)	do {			\
	if ((mm)->hiwater_vm < (mm)->total_vm)		\
		(mm)->hiwater_vm = (mm)->total_vm;	\
} while (0)

#define get_mm_hiwater_rss(mm)	max((mm)->hiwater_rss, get_mm_rss(mm))
#define get_mm_hiwater_vm(mm)	max((mm)->hiwater_vm, (mm)->total_vm)

extern void set_dumpable(struct mm_struct *mm, int value);
extern int get_dumpable(struct mm_struct *mm);

/* mm flags */
/* dumpable bits */
#define MMF_DUMPABLE      0  /* core dump is permitted */
#define MMF_DUMP_SECURELY 1  /* core file is readable only by root */
#define MMF_DUMPABLE_BITS 2

/* coredump filter bits */
#define MMF_DUMP_ANON_PRIVATE	2
#define MMF_DUMP_ANON_SHARED	3
#define MMF_DUMP_MAPPED_PRIVATE	4
#define MMF_DUMP_MAPPED_SHARED	5
#define MMF_DUMP_ELF_HEADERS	6
#define MMF_DUMP_HUGETLB_PRIVATE 7
#define MMF_DUMP_HUGETLB_SHARED  8
#define MMF_DUMP_FILTER_SHIFT	MMF_DUMPABLE_BITS
#define MMF_DUMP_FILTER_BITS	7
#define MMF_DUMP_FILTER_MASK \
	(((1 << MMF_DUMP_FILTER_BITS) - 1) << MMF_DUMP_FILTER_SHIFT)
#define MMF_DUMP_FILTER_DEFAULT \
	((1 << MMF_DUMP_ANON_PRIVATE) |	(1 << MMF_DUMP_ANON_SHARED) |\
	 (1 << MMF_DUMP_HUGETLB_PRIVATE) | MMF_DUMP_MASK_DEFAULT_ELF)

#ifdef CONFIG_CORE_DUMP_DEFAULT_ELF_HEADERS
# define MMF_DUMP_MASK_DEFAULT_ELF	(1 << MMF_DUMP_ELF_HEADERS)
#else
# define MMF_DUMP_MASK_DEFAULT_ELF	0
#endif

struct sighand_struct {
	atomic_t		count;
	struct k_sigaction	action[_NSIG];
	spinlock_t		siglock;
	wait_queue_head_t	signalfd_wqh;
};

struct pacct_struct {
	int			ac_flag;
	long			ac_exitcode;
	unsigned long		ac_mem;
	cputime_t		ac_utime, ac_stime;
	unsigned long		ac_minflt, ac_majflt;
};

/**
 * struct task_cputime - collected CPU time counts
 * @utime:		time spent in user mode, in &cputime_t units
 * @stime:		time spent in kernel mode, in &cputime_t units
 * @sum_exec_runtime:	total time spent on the CPU, in nanoseconds
 *
 * This structure groups together three kinds of CPU time that are
 * tracked for threads and thread groups.  Most things considering
 * CPU time want to group these counts together and treat all three
 * of them in parallel.
 */
struct task_cputime {
	cputime_t utime;
	cputime_t stime;
	unsigned long long sum_exec_runtime;
};
/* Alternate field names when used to cache expirations. */
#define prof_exp	stime
#define virt_exp	utime
#define sched_exp	sum_exec_runtime

#define INIT_CPUTIME	\
	(struct task_cputime) {					\
		.utime = cputime_zero,				\
		.stime = cputime_zero,				\
		.sum_exec_runtime = 0,				\
	}

/**
 * struct thread_group_cputimer - thread group interval timer counts
 * @cputime:		thread group interval timers.
 * @running:		non-zero when there are timers running and
 * 			@cputime receives updates.
 * @lock:		lock for fields in this struct.
 *
 * This structure contains the version of task_cputime, above, that is
 * used for thread group CPU timer calculations.
 */
struct thread_group_cputimer {
	struct task_cputime cputime;
	int running;
	spinlock_t lock;
};

/*
 * NOTE! "signal_struct" does not have it's own
 * locking, because a shared signal_struct always
 * implies a shared sighand_struct, so locking
 * sighand_struct is always a proper superset of
 * the locking of signal_struct.
 */
struct signal_struct {
	atomic_t		count;
	atomic_t		live;

	wait_queue_head_t	wait_chldexit;	/* for wait4() */

	/* current thread group signal load-balancing target: */
	struct task_struct	*curr_target;

	/* shared signal handling: */
	struct sigpending	shared_pending;

	/* thread group exit support */
	int			group_exit_code;
	/* overloaded:
	 * - notify group_exit_task when ->count is equal to notify_count
	 * - everyone except group_exit_task is stopped during signal delivery
	 *   of fatal signals, group_exit_task processes the signal.
	 */
	int			notify_count;
	struct task_struct	*group_exit_task;

	/* thread group stop support, overloads group_exit_code too */
	int			group_stop_count;
	unsigned int		flags; /* see SIGNAL_* flags below */

	/* POSIX.1b Interval Timers */
	struct list_head posix_timers;

	/* ITIMER_REAL timer for the process */
	struct hrtimer real_timer;
	struct pid *leader_pid;
	ktime_t it_real_incr;

	/* ITIMER_PROF and ITIMER_VIRTUAL timers for the process */
	cputime_t it_prof_expires, it_virt_expires;
	cputime_t it_prof_incr, it_virt_incr;

	/*
	 * Thread group totals for process CPU timers.
	 * See thread_group_cputimer(), et al, for details.
	 */
	struct thread_group_cputimer cputimer;

	/* Earliest-expiration cache. */
	struct task_cputime cputime_expires;

	struct list_head cpu_timers[3];

	/* job control IDs */

	/*
	 * pgrp and session fields are deprecated.
	 * use the task_session_Xnr and task_pgrp_Xnr routines below
	 */

	union {
		pid_t pgrp __deprecated;
		pid_t __pgrp;
	};

	struct pid *tty_old_pgrp;

	union {
		pid_t session __deprecated;
		pid_t __session;
	};

	/* boolean value for session group leader */
	int leader;

	struct tty_struct *tty; /* NULL if no tty */

	/*
	 * Cumulative resource counters for dead threads in the group,
	 * and for reaped dead child processes forked by this group.
	 * Live threads maintain their own counters and add to these
	 * in __exit_signal, except for the group leader.
	 */
	cputime_t utime, stime, cutime, cstime;
	cputime_t gtime;
	cputime_t cgtime;
	unsigned long nvcsw, nivcsw, cnvcsw, cnivcsw;
	unsigned long min_flt, maj_flt, cmin_flt, cmaj_flt;
	unsigned long inblock, oublock, cinblock, coublock;
	struct task_io_accounting ioac;

	/*
	 * Cumulative ns of schedule CPU time fo dead threads in the
	 * group, not including a zombie group leader, (This only differs
	 * from jiffies_to_ns(utime + stime) if sched_clock uses something
	 * other than jiffies.)
	 */
	unsigned long long sum_sched_runtime;

	/*
	 * We don't bother to synchronize most readers of this at all,
	 * because there is no reader checking a limit that actually needs
	 * to get both rlim_cur and rlim_max atomically, and either one
	 * alone is a single word that can safely be read normally.
	 * getrlimit/setrlimit use task_lock(current->group_leader) to
	 * protect this instead of the siglock, because they really
	 * have no need to disable irqs.
	 */
	struct rlimit rlim[RLIM_NLIMITS];

#ifdef CONFIG_BSD_PROCESS_ACCT
	struct pacct_struct pacct;	/* per-process accounting information */
#endif
#ifdef CONFIG_TASKSTATS
	struct taskstats *stats;
#endif
#ifdef CONFIG_AUDIT
	unsigned audit_tty;
	struct tty_audit_buf *tty_audit_buf;
#endif
};

/* Context switch must be unlocked if interrupts are to be enabled */
#ifdef __ARCH_WANT_INTERRUPTS_ON_CTXSW
# define __ARCH_WANT_UNLOCKED_CTXSW
#endif

/*
 * Bits in flags field of signal_struct.
 */
#define SIGNAL_STOP_STOPPED	0x00000001 /* job control stop in effect */
#define SIGNAL_STOP_DEQUEUED	0x00000002 /* stop signal dequeued */
#define SIGNAL_STOP_CONTINUED	0x00000004 /* SIGCONT since WCONTINUED reap */
#define SIGNAL_GROUP_EXIT	0x00000008 /* group exit in progress */
/*
 * Pending notifications to parent.
 */
#define SIGNAL_CLD_STOPPED	0x00000010
#define SIGNAL_CLD_CONTINUED	0x00000020
#define SIGNAL_CLD_MASK		(SIGNAL_CLD_STOPPED|SIGNAL_CLD_CONTINUED)

#define SIGNAL_UNKILLABLE	0x00000040 /* for init: ignore fatal signals */

/* If true, all threads except ->group_exit_task have pending SIGKILL */
static inline int signal_group_exit(const struct signal_struct *sig)
{
	return	(sig->flags & SIGNAL_GROUP_EXIT) ||
		(sig->group_exit_task != NULL);
}

/*
 * Some day this will be a full-fledged user tracking system..
 */
struct user_struct {
	atomic_t __count;	/* reference count */
	atomic_t processes;	/* How many processes does this user have? */
	atomic_t files;		/* How many open files does this user have? */
	atomic_t sigpending;	/* How many pending signals does this user have? */
#ifdef CONFIG_INOTIFY_USER
	atomic_t inotify_watches; /* How many inotify watches does this user have? */
	atomic_t inotify_devs;	/* How many inotify devs does this user have opened? */
#endif
#ifdef CONFIG_EPOLL
	atomic_t epoll_watches;	/* The number of file descriptors currently watched */
#endif
#ifdef CONFIG_POSIX_MQUEUE
	/* protected by mq_lock	*/
	unsigned long mq_bytes;	/* How many bytes can be allocated to mqueue? */
#endif
	unsigned long locked_shm; /* How many pages of mlocked shm ? */

#ifdef CONFIG_KEYS
	struct key *uid_keyring;	/* UID specific keyring */
	struct key *session_keyring;	/* UID's default session keyring */
#endif

	/* Hash table maintenance information */
	struct hlist_node uidhash_node;
	uid_t uid;
	struct user_namespace *user_ns;

#ifdef CONFIG_USER_SCHED
	struct task_group *tg;
#ifdef CONFIG_SYSFS
	struct kobject kobj;
	struct work_struct work;
#endif
#endif
};

extern int uids_sysfs_init(void);

extern struct user_struct *find_user(uid_t);

extern struct user_struct root_user;
#define INIT_USER (&root_user)


struct backing_dev_info;
struct reclaim_state;

#if defined(CONFIG_SCHEDSTATS) || defined(CONFIG_TASK_DELAY_ACCT)
struct sched_info {
	/* cumulative counters */
	unsigned long pcount;	      /* # of times run on this cpu */
	unsigned long long run_delay; /* time spent waiting on a runqueue */

	/* timestamps */
	unsigned long long last_arrival,/* when we last ran on a cpu */
			   last_queued;	/* when we were last queued to run */
#ifdef CONFIG_SCHEDSTATS
	/* BKL stats */
	unsigned int bkl_count;
#endif
};
#endif /* defined(CONFIG_SCHEDSTATS) || defined(CONFIG_TASK_DELAY_ACCT) */

#ifdef CONFIG_TASK_DELAY_ACCT
struct task_delay_info {
	spinlock_t	lock;
	unsigned int	flags;	/* Private per-task flags */

	/* For each stat XXX, add following, aligned appropriately
	 *
	 * struct timespec XXX_start, XXX_end;
	 * u64 XXX_delay;
	 * u32 XXX_count;
	 *
	 * Atomicity of updates to XXX_delay, XXX_count protected by
	 * single lock above (split into XXX_lock if contention is an issue).
	 */

	/*
	 * XXX_count is incremented on every XXX operation, the delay
	 * associated with the operation is added to XXX_delay.
	 * XXX_delay contains the accumulated delay time in nanoseconds.
	 */
	struct timespec blkio_start, blkio_end;	/* Shared by blkio, swapin */
	u64 blkio_delay;	/* wait for sync block io completion */
	u64 swapin_delay;	/* wait for swapin block io completion */
	u32 blkio_count;	/* total count of the number of sync block */
				/* io operations performed */
	u32 swapin_count;	/* total count of the number of swapin block */
				/* io operations performed */

	struct timespec freepages_start, freepages_end;
	u64 freepages_delay;	/* wait for memory reclaim */
	u32 freepages_count;	/* total count of memory reclaim */
};
#endif	/* CONFIG_TASK_DELAY_ACCT */

static inline int sched_info_on(void)
{
#ifdef CONFIG_SCHEDSTATS
	return 1;
#elif defined(CONFIG_TASK_DELAY_ACCT)
	extern int delayacct_on;
	return delayacct_on;
#else
	return 0;
#endif
}

enum cpu_idle_type {
	CPU_IDLE,
	CPU_NOT_IDLE,
	CPU_NEWLY_IDLE,
	CPU_MAX_IDLE_TYPES
};

/*
 * sched-domains (multiprocessor balancing) declarations:
 */

/*
 * Increase resolution of nice-level calculations:
 */
#define SCHED_LOAD_SHIFT	10
#define SCHED_LOAD_SCALE	(1L << SCHED_LOAD_SHIFT)

#define SCHED_LOAD_SCALE_FUZZ	SCHED_LOAD_SCALE

#ifdef CONFIG_SMP
#define SD_LOAD_BALANCE		1	/* Do load balancing on this domain. */
#define SD_BALANCE_NEWIDLE	2	/* Balance when about to become idle */
#define SD_BALANCE_EXEC		4	/* Balance on exec */
#define SD_BALANCE_FORK		8	/* Balance on fork, clone */
#define SD_WAKE_IDLE		16	/* Wake to idle CPU on task wakeup */
#define SD_WAKE_AFFINE		32	/* Wake task to waking CPU */
#define SD_WAKE_BALANCE		64	/* Perform balancing at task wakeup */
#define SD_SHARE_CPUPOWER	128	/* Domain members share cpu power */
#define SD_POWERSAVINGS_BALANCE	256	/* Balance for power savings */
#define SD_SHARE_PKG_RESOURCES	512	/* Domain members share cpu pkg resources */
#define SD_SERIALIZE		1024	/* Only a single load balancing instance */
#define SD_WAKE_IDLE_FAR	2048	/* Gain latency sacrificing cache hit */

enum powersavings_balance_level {
	POWERSAVINGS_BALANCE_NONE = 0,  /* No power saving load balance */
	POWERSAVINGS_BALANCE_BASIC,	/* Fill one thread/core/package
					 * first for long running threads
					 */
	POWERSAVINGS_BALANCE_WAKEUP,	/* Also bias task wakeups to semi-idle
					 * cpu package for power savings
					 */
	MAX_POWERSAVINGS_BALANCE_LEVELS
};

extern int sched_mc_power_savings, sched_smt_power_savings;

static inline int sd_balance_for_mc_power(void)
{
	if (sched_smt_power_savings)
		return SD_POWERSAVINGS_BALANCE;

	return 0;
}

static inline int sd_balance_for_package_power(void)
{
	if (sched_mc_power_savings | sched_smt_power_savings)
		return SD_POWERSAVINGS_BALANCE;

	return 0;
}

/*
 * Optimise SD flags for power savings:
 * SD_BALANCE_NEWIDLE helps agressive task consolidation and power savings.
 * Keep default SD flags if sched_{smt,mc}_power_saving=0
 */

static inline int sd_power_saving_flags(void)
{
	if (sched_mc_power_savings | sched_smt_power_savings)
		return SD_BALANCE_NEWIDLE;

	return 0;
}

struct sched_group {
	struct sched_group *next;	/* Must be a circular list */

	/*
	 * CPU power of this group, SCHED_LOAD_SCALE being max power for a
	 * single CPU. This is read only (except for setup, hotplug CPU).
	 * Note : Never change cpu_power without recompute its reciprocal
	 */
	unsigned int __cpu_power;
	/*
	 * reciprocal value of cpu_power to avoid expensive divides
	 * (see include/linux/reciprocal_div.h)
	 */
	u32 reciprocal_cpu_power;

	unsigned long cpumask[];
};

static inline struct cpumask *sched_group_cpus(struct sched_group *sg)
{
	return to_cpumask(sg->cpumask);
}

enum sched_domain_level {
	SD_LV_NONE = 0,
	SD_LV_SIBLING,
	SD_LV_MC,
	SD_LV_CPU,
	SD_LV_NODE,
	SD_LV_ALLNODES,
	SD_LV_MAX
};

struct sched_domain_attr {
	int relax_domain_level;
};

#define SD_ATTR_INIT	(struct sched_domain_attr) {	\
	.relax_domain_level = -1,			\
}

struct sched_domain {
	/* These fields must be setup */
	struct sched_domain *parent;	/* top domain must be null terminated */
	struct sched_domain *child;	/* bottom domain must be null terminated */
	struct sched_group *groups;	/* the balancing groups of the domain */
	unsigned long min_interval;	/* Minimum balance interval ms */
	unsigned long max_interval;	/* Maximum balance interval ms */
	unsigned int busy_factor;	/* less balancing by factor if busy */
	unsigned int imbalance_pct;	/* No balance until over watermark */
	unsigned int cache_nice_tries;	/* Leave cache hot tasks for # tries */
	unsigned int busy_idx;
	unsigned int idle_idx;
	unsigned int newidle_idx;
	unsigned int wake_idx;
	unsigned int forkexec_idx;
	int flags;			/* See SD_* */
	enum sched_domain_level level;

	/* Runtime fields. */
	unsigned long last_balance;	/* init to jiffies. units in jiffies */
	unsigned int balance_interval;	/* initialise to 1. units in ms. */
	unsigned int nr_balance_failed; /* initialise to 0 */

	u64 last_update;

#ifdef CONFIG_SCHEDSTATS
	/* load_balance() stats */
	unsigned int lb_count[CPU_MAX_IDLE_TYPES];
	unsigned int lb_failed[CPU_MAX_IDLE_TYPES];
	unsigned int lb_balanced[CPU_MAX_IDLE_TYPES];
	unsigned int lb_imbalance[CPU_MAX_IDLE_TYPES];
	unsigned int lb_gained[CPU_MAX_IDLE_TYPES];
	unsigned int lb_hot_gained[CPU_MAX_IDLE_TYPES];
	unsigned int lb_nobusyg[CPU_MAX_IDLE_TYPES];
	unsigned int lb_nobusyq[CPU_MAX_IDLE_TYPES];

	/* Active load balancing */
	unsigned int alb_count;
	unsigned int alb_failed;
	unsigned int alb_pushed;

	/* SD_BALANCE_EXEC stats */
	unsigned int sbe_count;
	unsigned int sbe_balanced;
	unsigned int sbe_pushed;

	/* SD_BALANCE_FORK stats */
	unsigned int sbf_count;
	unsigned int sbf_balanced;
	unsigned int sbf_pushed;

	/* try_to_wake_up() stats */
	unsigned int ttwu_wake_remote;
	unsigned int ttwu_move_affine;
	unsigned int ttwu_move_balance;
#endif
#ifdef CONFIG_SCHED_DEBUG
	char *name;
#endif

	/* span of all CPUs in this domain */
	unsigned long span[];
};

static inline struct cpumask *sched_domain_span(struct sched_domain *sd)
{
	return to_cpumask(sd->span);
}

extern void partition_sched_domains(int ndoms_new, struct cpumask *doms_new,
				    struct sched_domain_attr *dattr_new);

/* Test a flag in parent sched domain */
static inline int test_sd_parent(struct sched_domain *sd, int flag)
{
	if (sd->parent && (sd->parent->flags & flag))
		return 1;

	return 0;
}

#else /* CONFIG_SMP */

struct sched_domain_attr;

static inline void
partition_sched_domains(int ndoms_new, struct cpumask *doms_new,
			struct sched_domain_attr *dattr_new)
{
}
#endif	/* !CONFIG_SMP */

struct io_context;			/* See blkdev.h */


#ifdef ARCH_HAS_PREFETCH_SWITCH_STACK
extern void prefetch_stack(struct task_struct *t);
#else
static inline void prefetch_stack(struct task_struct *t) { }
#endif

struct audit_context;		/* See audit.c */
struct mempolicy;
struct pipe_inode_info;
struct uts_namespace;

struct rq;
struct sched_domain;

struct sched_class {
	const struct sched_class *next;

	void (*enqueue_task) (struct rq *rq, struct task_struct *p, int wakeup);
	void (*dequeue_task) (struct rq *rq, struct task_struct *p, int sleep);
	void (*yield_task) (struct rq *rq);

	void (*check_preempt_curr) (struct rq *rq, struct task_struct *p, int sync);

	struct task_struct * (*pick_next_task) (struct rq *rq);
	void (*put_prev_task) (struct rq *rq, struct task_struct *p);

#ifdef CONFIG_SMP
	int  (*select_task_rq)(struct task_struct *p, int sync);

	unsigned long (*load_balance) (struct rq *this_rq, int this_cpu,
			struct rq *busiest, unsigned long max_load_move,
			struct sched_domain *sd, enum cpu_idle_type idle,
			int *all_pinned, int *this_best_prio);

	int (*move_one_task) (struct rq *this_rq, int this_cpu,
			      struct rq *busiest, struct sched_domain *sd,
			      enum cpu_idle_type idle);
	void (*pre_schedule) (struct rq *this_rq, struct task_struct *task);
	void (*post_schedule) (struct rq *this_rq);
	void (*task_wake_up) (struct rq *this_rq, struct task_struct *task);

	void (*set_cpus_allowed)(struct task_struct *p,
				 const struct cpumask *newmask);

	void (*rq_online)(struct rq *rq);
	void (*rq_offline)(struct rq *rq);
#endif

	void (*set_curr_task) (struct rq *rq);
	void (*task_tick) (struct rq *rq, struct task_struct *p, int queued);
	void (*task_new) (struct rq *rq, struct task_struct *p);

	void (*switched_from) (struct rq *this_rq, struct task_struct *task,
			       int running);
	void (*switched_to) (struct rq *this_rq, struct task_struct *task,
			     int running);
	void (*prio_changed) (struct rq *this_rq, struct task_struct *task,
			     int oldprio, int running);

#ifdef CONFIG_FAIR_GROUP_SCHED
	void (*moved_group) (struct task_struct *p);
#endif
};

struct load_weight {
	unsigned long weight, inv_weight;
};

/*
 * CFS stats for a schedulable entity (task, task-group etc)
 *
 * Current field usage histogram:
 *
 *     4 se->block_start
 *     4 se->run_node
 *     4 se->sleep_start
 *     6 se->load.weight
 */
struct sched_entity {
	struct load_weight	load;		/* for load-balancing */
	struct rb_node		run_node;
	struct list_head	group_node;
	unsigned int		on_rq;

	u64			exec_start;
	u64			sum_exec_runtime;
	u64			vruntime;
	u64			prev_sum_exec_runtime;

	u64			last_wakeup;
	u64			avg_overlap;

#ifdef CONFIG_SCHEDSTATS
	u64			wait_start;
	u64			wait_max;
	u64			wait_count;
	u64			wait_sum;

	u64			sleep_start;
	u64			sleep_max;
	s64			sum_sleep_runtime;

	u64			block_start;
	u64			block_max;
	u64			exec_max;
	u64			slice_max;

	u64			nr_migrations;
	u64			nr_migrations_cold;
	u64			nr_failed_migrations_affine;
	u64			nr_failed_migrations_running;
	u64			nr_failed_migrations_hot;
	u64			nr_forced_migrations;
	u64			nr_forced2_migrations;

	u64			nr_wakeups;
	u64			nr_wakeups_sync;
	u64			nr_wakeups_migrate;
	u64			nr_wakeups_local;
	u64			nr_wakeups_remote;
	u64			nr_wakeups_affine;
	u64			nr_wakeups_affine_attempts;
	u64			nr_wakeups_passive;
	u64			nr_wakeups_idle;
#endif

#ifdef CONFIG_FAIR_GROUP_SCHED
	struct sched_entity	*parent;
	/* rq on which this entity is (to be) queued: */
	struct cfs_rq		*cfs_rq;
	/* rq "owned" by this entity/group: */
	struct cfs_rq		*my_q;
#endif
};

struct sched_rt_entity {
	struct list_head run_list;
	unsigned long timeout;
	unsigned int time_slice;
	int nr_cpus_allowed;

	struct sched_rt_entity *back;
#ifdef CONFIG_RT_GROUP_SCHED
	struct sched_rt_entity	*parent;
	/* rq on which this entity is (to be) queued: */
	struct rt_rq		*rt_rq;
	/* rq "owned" by this entity/group: */
	struct rt_rq		*my_q;
#endif
};

struct task_struct {
	volatile long state;	/* -1 unrunnable, 0 runnable, >0 stopped */
	void *stack;
	atomic_t usage;
	unsigned int flags;	/* per process flags, defined below */
	unsigned int ptrace;

	int lock_depth;		/* BKL lock depth */

#ifdef CONFIG_SMP
#ifdef __ARCH_WANT_UNLOCKED_CTXSW
	int oncpu;
#endif
#endif

	int prio, static_prio, normal_prio;
	unsigned int rt_priority;
	const struct sched_class *sched_class;
	struct sched_entity se;
	struct sched_rt_entity rt;

#ifdef CONFIG_PREEMPT_NOTIFIERS
	/* list of struct preempt_notifier: */
	struct hlist_head preempt_notifiers;
#endif

	/*
	 * fpu_counter contains the number of consecutive context switches
	 * that the FPU is used. If this is over a threshold, the lazy fpu
	 * saving becomes unlazy to save the trap. This is an unsigned char
	 * so that after 256 times the counter wraps and the behavior turns
	 * lazy again; this to deal with bursty apps that only use FPU for
	 * a short time
	 */
	unsigned char fpu_counter;
	s8 oomkilladj; /* OOM kill score adjustment (bit shift). */
#ifdef CONFIG_BLK_DEV_IO_TRACE
	unsigned int btrace_seq;
#endif

	unsigned int policy;
	cpumask_t cpus_allowed;

#ifdef CONFIG_PREEMPT_RCU
	int rcu_read_lock_nesting;
	int rcu_flipctr_idx;
#endif /* #ifdef CONFIG_PREEMPT_RCU */

#if defined(CONFIG_SCHEDSTATS) || defined(CONFIG_TASK_DELAY_ACCT)
	struct sched_info sched_info;
#endif

	struct list_head tasks;

	struct mm_struct *mm, *active_mm;

/* task state */
	struct linux_binfmt *binfmt;
	int exit_state;
	int exit_code, exit_signal;
	int pdeath_signal;  /*  The signal sent when the parent dies  */
	/* ??? */
	unsigned int personality;
	unsigned did_exec:1;
	pid_t pid;
	pid_t tgid;

#ifdef CONFIG_CC_STACKPROTECTOR
	/* Canary value for the -fstack-protector gcc feature */
	unsigned long stack_canary;
#endif
	/* 
	 * pointers to (original) parent process, youngest child, younger sibling,
	 * older sibling, respectively.  (p->father can be replaced with 
	 * p->real_parent->pid)
	 */
	struct task_struct *real_parent; /* real parent process */
	struct task_struct *parent; /* recipient of SIGCHLD, wait4() reports */
	/*
	 * children/sibling forms the list of my natural children
	 */
	struct list_head children;	/* list of my children */
	struct list_head sibling;	/* linkage in my parent's children list */
	struct task_struct *group_leader;	/* threadgroup leader */

	/*
	 * ptraced is the list of tasks this task is using ptrace on.
	 * This includes both natural children and PTRACE_ATTACH targets.
	 * p->ptrace_entry is p's link on the p->parent->ptraced list.
	 */
	struct list_head ptraced;
	struct list_head ptrace_entry;

#ifdef CONFIG_X86_PTRACE_BTS
	/*
	 * This is the tracer handle for the ptrace BTS extension.
	 * This field actually belongs to the ptracer task.
	 */
	struct bts_tracer *bts;
	/*
	 * The buffer to hold the BTS data.
	 */
	void *bts_buffer;
	size_t bts_size;
#endif /* CONFIG_X86_PTRACE_BTS */

	/* PID/PID hash table linkage. */
	struct pid_link pids[PIDTYPE_MAX];
	struct list_head thread_group;

	struct completion *vfork_done;		/* for vfork() */
	int __user *set_child_tid;		/* CLONE_CHILD_SETTID */
	int __user *clear_child_tid;		/* CLONE_CHILD_CLEARTID */

	cputime_t utime, stime, utimescaled, stimescaled;
	cputime_t gtime;
	cputime_t prev_utime, prev_stime;
	unsigned long nvcsw, nivcsw; /* context switch counts */
	struct timespec start_time; 		/* monotonic time */
	struct timespec real_start_time;	/* boot based time */
/* mm fault and swap info: this can arguably be seen as either mm-specific or thread-specific */
	unsigned long min_flt, maj_flt;

	struct task_cputime cputime_expires;
	struct list_head cpu_timers[3];

/* process credentials */
	const struct cred *real_cred;	/* objective and real subjective task
					 * credentials (COW) */
	const struct cred *cred;	/* effective (overridable) subjective task
					 * credentials (COW) */
	struct mutex cred_exec_mutex;	/* execve vs ptrace cred calculation mutex */

	char comm[TASK_COMM_LEN]; /* executable name excluding path
				     - access with [gs]et_task_comm (which lock
				       it with task_lock())
				     - initialized normally by flush_old_exec */
/* file system info */
	int link_count, total_link_count;
#ifdef CONFIG_SYSVIPC
/* ipc stuff */
	struct sysv_sem sysvsem;
#endif
#ifdef CONFIG_DETECT_SOFTLOCKUP
/* hung task detection */
	unsigned long last_switch_timestamp;
	unsigned long last_switch_count;
#endif
/* CPU-specific state of this task */
	struct thread_struct thread;
/* filesystem information */
	struct fs_struct *fs;
/* open file information */
	struct files_struct *files;
/* namespaces */
	struct nsproxy *nsproxy;
/* signal handlers */
	struct signal_struct *signal;
	struct sighand_struct *sighand;

	sigset_t blocked, real_blocked;
	sigset_t saved_sigmask;	/* restored if set_restore_sigmask() was used */
	struct sigpending pending;

	unsigned long sas_ss_sp;
	size_t sas_ss_size;
	int (*notifier)(void *priv);
	void *notifier_data;
	sigset_t *notifier_mask;
	struct audit_context *audit_context;
#ifdef CONFIG_AUDITSYSCALL
	uid_t loginuid;
	unsigned int sessionid;
#endif
	seccomp_t seccomp;

/* Thread group tracking */
   	u32 parent_exec_id;
   	u32 self_exec_id;
/* Protection of (de-)allocation: mm, files, fs, tty, keyrings */
	spinlock_t alloc_lock;

	/* Protection of the PI data structures: */
	spinlock_t pi_lock;

#ifdef CONFIG_RT_MUTEXES
	/* PI waiters blocked on a rt_mutex held by this task */
	struct plist_head pi_waiters;
	/* Deadlock detection and priority inheritance handling */
	struct rt_mutex_waiter *pi_blocked_on;
#endif

#ifdef CONFIG_DEBUG_MUTEXES
	/* mutex deadlock detection */
	struct mutex_waiter *blocked_on;
#endif
#ifdef CONFIG_TRACE_IRQFLAGS
	unsigned int irq_events;
	int hardirqs_enabled;
	unsigned long hardirq_enable_ip;
	unsigned int hardirq_enable_event;
	unsigned long hardirq_disable_ip;
	unsigned int hardirq_disable_event;
	int softirqs_enabled;
	unsigned long softirq_disable_ip;
	unsigned int softirq_disable_event;
	unsigned long softirq_enable_ip;
	unsigned int softirq_enable_event;
	int hardirq_context;
	int softirq_context;
#endif
#ifdef CONFIG_LOCKDEP
# define MAX_LOCK_DEPTH 48UL
	u64 curr_chain_key;
	int lockdep_depth;
	unsigned int lockdep_recursion;
	struct held_lock held_locks[MAX_LOCK_DEPTH];
#endif

/* journalling filesystem info */
	void *journal_info;

/* stacked block device info */
	struct bio *bio_list, **bio_tail;

/* VM state */
	struct reclaim_state *reclaim_state;

	struct backing_dev_info *backing_dev_info;

	struct io_context *io_context;

	unsigned long ptrace_message;
	siginfo_t *last_siginfo; /* For ptrace use.  */
	struct task_io_accounting ioac;
#if defined(CONFIG_TASK_XACCT)
	u64 acct_rss_mem1;	/* accumulated rss usage */
	u64 acct_vm_mem1;	/* accumulated virtual memory usage */
	cputime_t acct_timexpd;	/* stime + utime since last update */
#endif
#ifdef CONFIG_CPUSETS
	nodemask_t mems_allowed;
	int cpuset_mems_generation;
	int cpuset_mem_spread_rotor;
#endif
#ifdef CONFIG_CGROUPS
	/* Control Group info protected by css_set_lock */
	struct css_set *cgroups;
	/* cg_list protected by css_set_lock and tsk->alloc_lock */
	struct list_head cg_list;
#endif
#ifdef CONFIG_FUTEX
	struct robust_list_head __user *robust_list;
#ifdef CONFIG_COMPAT
	struct compat_robust_list_head __user *compat_robust_list;
#endif
	struct list_head pi_state_list;
	struct futex_pi_state *pi_state_cache;
#endif
#ifdef CONFIG_NUMA
	struct mempolicy *mempolicy;
	short il_next;
#endif
	atomic_t fs_excl;	/* holding fs exclusive resources */
	struct rcu_head rcu;

	/*
	 * cache last used pipe for splice
	 */
	struct pipe_inode_info *splice_pipe;
#ifdef	CONFIG_TASK_DELAY_ACCT
	struct task_delay_info *delays;
#endif
#ifdef CONFIG_FAULT_INJECTION
	int make_it_fail;
#endif
	struct prop_local_single dirties;
#ifdef CONFIG_LATENCYTOP
	int latency_record_count;
	struct latency_record latency_record[LT_SAVECOUNT];
#endif
	/*
	 * time slack values; these are used to round up poll() and
	 * select() etc timeout values. These are in nanoseconds.
	 */
	unsigned long timer_slack_ns;
	unsigned long default_timer_slack_ns;

	struct list_head	*scm_work_list;
#ifdef CONFIG_FUNCTION_GRAPH_TRACER
	/* Index of current stored adress in ret_stack */
	int curr_ret_stack;
	/* Stack of return addresses for return function tracing */
	struct ftrace_ret_stack	*ret_stack;
	/*
	 * Number of functions that haven't been traced
	 * because of depth overrun.
	 */
	atomic_t trace_overrun;
	/* Pause for the tracing */
	atomic_t tracing_graph_pause;
#endif
#ifdef CONFIG_TRACING
	/* state flags for use by tracers */
	unsigned long trace;
#endif
};

/* Future-safe accessor for struct task_struct's cpus_allowed. */
#define tsk_cpumask(tsk) (&(tsk)->cpus_allowed)

/*
 * Priority of a process goes from 0..MAX_PRIO-1, valid RT
 * priority is 0..MAX_RT_PRIO-1, and SCHED_NORMAL/SCHED_BATCH
 * tasks are in the range MAX_RT_PRIO..MAX_PRIO-1. Priority
 * values are inverted: lower p->prio value means higher priority.
 *
 * The MAX_USER_RT_PRIO value allows the actual maximum
 * RT priority to be separate from the value exported to
 * user-space.  This allows kernel threads to set their
 * priority to a value higher than any user task. Note:
 * MAX_RT_PRIO must not be smaller than MAX_USER_RT_PRIO.
 */

#define MAX_USER_RT_PRIO	100
#define MAX_RT_PRIO		MAX_USER_RT_PRIO

#define MAX_PRIO		(MAX_RT_PRIO + 40)
#define DEFAULT_PRIO		(MAX_RT_PRIO + 20)

static inline int rt_prio(int prio)
{
	if (unlikely(prio < MAX_RT_PRIO))
		return 1;
	return 0;
}

static inline int rt_task(struct task_struct *p)
{
	return rt_prio(p->prio);
}

static inline void set_task_session(struct task_struct *tsk, pid_t session)
{
	tsk->signal->__session = session;
}

static inline void set_task_pgrp(struct task_struct *tsk, pid_t pgrp)
{
	tsk->signal->__pgrp = pgrp;
}

static inline struct pid *task_pid(struct task_struct *task)
{
	return task->pids[PIDTYPE_PID].pid;
}

static inline struct pid *task_tgid(struct task_struct *task)
{
	return task->group_leader->pids[PIDTYPE_PID].pid;
}

static inline struct pid *task_pgrp(struct task_struct *task)
{
	return task->group_leader->pids[PIDTYPE_PGID].pid;
}

static inline struct pid *task_session(struct task_struct *task)
{
	return task->group_leader->pids[PIDTYPE_SID].pid;
}

struct pid_namespace;

/*
 * the helpers to get the task's different pids as they are seen
 * from various namespaces
 *
 * task_xid_nr()     : global id, i.e. the id seen from the init namespace;
 * task_xid_vnr()    : virtual id, i.e. the id seen from the pid namespace of
 *                     current.
 * task_xid_nr_ns()  : id seen from the ns specified;
 *
 * set_task_vxid()   : assigns a virtual id to a task;
 *
 * see also pid_nr() etc in include/linux/pid.h
 */

static inline pid_t task_pid_nr(struct task_struct *tsk)
{
	return tsk->pid;
}

pid_t task_pid_nr_ns(struct task_struct *tsk, struct pid_namespace *ns);

static inline pid_t task_pid_vnr(struct task_struct *tsk)
{
	return pid_vnr(task_pid(tsk));
}


static inline pid_t task_tgid_nr(struct task_struct *tsk)
{
	return tsk->tgid;
}

pid_t task_tgid_nr_ns(struct task_struct *tsk, struct pid_namespace *ns);

static inline pid_t task_tgid_vnr(struct task_struct *tsk)
{
	return pid_vnr(task_tgid(tsk));
}


static inline pid_t task_pgrp_nr(struct task_struct *tsk)
{
	return tsk->signal->__pgrp;
}

pid_t task_pgrp_nr_ns(struct task_struct *tsk, struct pid_namespace *ns);

static inline pid_t task_pgrp_vnr(struct task_struct *tsk)
{
	return pid_vnr(task_pgrp(tsk));
}


static inline pid_t task_session_nr(struct task_struct *tsk)
{
	return tsk->signal->__session;
}

pid_t task_session_nr_ns(struct task_struct *tsk, struct pid_namespace *ns);

static inline pid_t task_session_vnr(struct task_struct *tsk)
{
	return pid_vnr(task_session(tsk));
}


/**
 * pid_alive - check that a task structure is not stale
 * @p: Task structure to be checked.
 *
 * Test if a process is not yet dead (at most zombie state)
 * If pid_alive fails, then pointers within the task structure
 * can be stale and must not be dereferenced.
 */
static inline int pid_alive(struct task_struct *p)
{
	return p->pids[PIDTYPE_PID].pid != NULL;
}

/**
 * is_global_init - check if a task structure is init
 * @tsk: Task structure to be checked.
 *
 * Check if a task structure is the first user space task the kernel created.
 */
static inline int is_global_init(struct task_struct *tsk)
{
	return tsk->pid == 1;
}

/*
 * is_container_init:
 * check whether in the task is init in its own pid namespace.
 */
extern int is_container_init(struct task_struct *tsk);

extern struct pid *cad_pid;

extern void free_task(struct task_struct *tsk);
#define get_task_struct(tsk) do { atomic_inc(&(tsk)->usage); } while(0)

extern void __put_task_struct(struct task_struct *t);

static inline void put_task_struct(struct task_struct *t)
{
	if (atomic_dec_and_test(&t->usage))
		__put_task_struct(t);
}

extern cputime_t task_utime(struct task_struct *p);
extern cputime_t task_stime(struct task_struct *p);
extern cputime_t task_gtime(struct task_struct *p);

/*
 * Per process flags
 */
#define PF_ALIGNWARN	0x00000001	/* Print alignment warning msgs */
					/* Not implemented yet, only for 486*/
#define PF_STARTING	0x00000002	/* being created */
#define PF_EXITING	0x00000004	/* getting shut down */
#define PF_EXITPIDONE	0x00000008	/* pi exit done on shut down */
#define PF_VCPU		0x00000010	/* I'm a virtual CPU */
#define PF_FORKNOEXEC	0x00000040	/* forked but didn't exec */
#define PF_SUPERPRIV	0x00000100	/* used super-user privileges */
#define PF_DUMPCORE	0x00000200	/* dumped core */
#define PF_SIGNALED	0x00000400	/* killed by a signal */
#define PF_MEMALLOC	0x00000800	/* Allocating memory */
#define PF_FLUSHER	0x00001000	/* responsible for disk writeback */
#define PF_USED_MATH	0x00002000	/* if unset the fpu must be initialized before use */
#define PF_NOFREEZE	0x00008000	/* this thread should not be frozen */
#define PF_FROZEN	0x00010000	/* frozen for system suspend */
#define PF_FSTRANS	0x00020000	/* inside a filesystem transaction */
#define PF_KSWAPD	0x00040000	/* I am kswapd */
#define PF_SWAPOFF	0x00080000	/* I am in swapoff */
#define PF_LESS_THROTTLE 0x00100000	/* Throttle me less: I clean memory */
#define PF_KTHREAD	0x00200000	/* I am a kernel thread */
#define PF_RANDOMIZE	0x00400000	/* randomize virtual address space */
#define PF_SWAPWRITE	0x00800000	/* Allowed to write to swap */
#define PF_SPREAD_PAGE	0x01000000	/* Spread page cache over cpuset */
#define PF_SPREAD_SLAB	0x02000000	/* Spread some slab caches over cpuset */
#define PF_THREAD_BOUND	0x04000000	/* Thread bound to specific cpu */
#define PF_MEMPOLICY	0x10000000	/* Non-default NUMA mempolicy */
#define PF_MUTEX_TESTER	0x20000000	/* Thread belongs to the rt mutex tester */
#define PF_FREEZER_SKIP	0x40000000	/* Freezer should not count it as freezeable */
#define PF_FREEZER_NOSIG 0x80000000	/* Freezer won't send signals to it */

/*
 * Only the _current_ task can read/write to tsk->flags, but other
 * tasks can access tsk->flags in readonly mode for example
 * with tsk_used_math (like during threaded core dumping).
 * There is however an exception to this rule during ptrace
 * or during fork: the ptracer task is allowed to write to the
 * child->flags of its traced child (same goes for fork, the parent
 * can write to the child->flags), because we're guaranteed the
 * child is not running and in turn not changing child->flags
 * at the same time the parent does it.
 */
#define clear_stopped_child_used_math(child) do { (child)->flags &= ~PF_USED_MATH; } while (0)
#define set_stopped_child_used_math(child) do { (child)->flags |= PF_USED_MATH; } while (0)
#define clear_used_math() clear_stopped_child_used_math(current)
#define set_used_math() set_stopped_child_used_math(current)
#define conditional_stopped_child_used_math(condition, child) \
	do { (child)->flags &= ~PF_USED_MATH, (child)->flags |= (condition) ? PF_USED_MATH : 0; } while (0)
#define conditional_used_math(condition) \
	conditional_stopped_child_used_math(condition, current)
#define copy_to_stopped_child_used_math(child) \
	do { (child)->flags &= ~PF_USED_MATH, (child)->flags |= current->flags & PF_USED_MATH; } while (0)
/* NOTE: this will return 0 or PF_USED_MATH, it will never return 1 */
#define tsk_used_math(p) ((p)->flags & PF_USED_MATH)
#define used_math() tsk_used_math(current)

#ifdef CONFIG_SMP
extern int set_cpus_allowed_ptr(struct task_struct *p,
				const struct cpumask *new_mask);
#else
static inline int set_cpus_allowed_ptr(struct task_struct *p,
				       const struct cpumask *new_mask)
{
	if (!cpumask_test_cpu(0, new_mask))
		return -EINVAL;
	return 0;
}
#endif
static inline int set_cpus_allowed(struct task_struct *p, cpumask_t new_mask)
{
	return set_cpus_allowed_ptr(p, &new_mask);
}

extern unsigned long long sched_clock(void);

extern void sched_clock_init(void);
extern u64 sched_clock_cpu(int cpu);

#ifndef CONFIG_HAVE_UNSTABLE_SCHED_CLOCK
static inline void sched_clock_tick(void)
{
}

static inline void sched_clock_idle_sleep_event(void)
{
}

static inline void sched_clock_idle_wakeup_event(u64 delta_ns)
{
}
#else
extern void sched_clock_tick(void);
extern void sched_clock_idle_sleep_event(void);
extern void sched_clock_idle_wakeup_event(u64 delta_ns);
#endif

/*
 * For kernel-internal use: high-speed (but slightly incorrect) per-cpu
 * clock constructed from sched_clock():
 */
extern unsigned long long cpu_clock(int cpu);

extern unsigned long long
task_sched_runtime(struct task_struct *task);
extern unsigned long long thread_group_sched_runtime(struct task_struct *task);

/* sched_exec is called by processes performing an exec */
#ifdef CONFIG_SMP
extern void sched_exec(void);
#else
#define sched_exec()   {}
#endif

extern void sched_clock_idle_sleep_event(void);
extern void sched_clock_idle_wakeup_event(u64 delta_ns);

#ifdef CONFIG_HOTPLUG_CPU
extern void idle_task_exit(void);
#else
static inline void idle_task_exit(void) {}
#endif

extern void sched_idle_next(void);

#if defined(CONFIG_NO_HZ) && defined(CONFIG_SMP)
extern void wake_up_idle_cpu(int cpu);
#else
static inline void wake_up_idle_cpu(int cpu) { }
#endif

extern unsigned int sysctl_sched_latency;
extern unsigned int sysctl_sched_min_granularity;
extern unsigned int sysctl_sched_wakeup_granularity;
extern unsigned int sysctl_sched_shares_ratelimit;
extern unsigned int sysctl_sched_shares_thresh;
#ifdef CONFIG_SCHED_DEBUG
extern unsigned int sysctl_sched_child_runs_first;
extern unsigned int sysctl_sched_features;
extern unsigned int sysctl_sched_migration_cost;
extern unsigned int sysctl_sched_nr_migrate;

int sched_nr_latency_handler(struct ctl_table *table, int write,
		struct file *file, void __user *buffer, size_t *length,
		loff_t *ppos);
#endif
extern unsigned int sysctl_sched_rt_period;
extern int sysctl_sched_rt_runtime;

int sched_rt_handler(struct ctl_table *table, int write,
		struct file *filp, void __user *buffer, size_t *lenp,
		loff_t *ppos);

extern unsigned int sysctl_sched_compat_yield;

#ifdef CONFIG_RT_MUTEXES
extern int rt_mutex_getprio(struct task_struct *p);
extern void rt_mutex_setprio(struct task_struct *p, int prio);
extern void rt_mutex_adjust_pi(struct task_struct *p);
#else
static inline int rt_mutex_getprio(struct task_struct *p)
{
	return p->normal_prio;
}
# define rt_mutex_adjust_pi(p)		do { } while (0)
#endif

extern void set_user_nice(struct task_struct *p, long nice);
extern int task_prio(const struct task_struct *p);
extern int task_nice(const struct task_struct *p);
extern int can_nice(const struct task_struct *p, const int nice);
extern int task_curr(const struct task_struct *p);
extern int idle_cpu(int cpu);
extern int sched_setscheduler(struct task_struct *, int, struct sched_param *);
extern int sched_setscheduler_nocheck(struct task_struct *, int,
				      struct sched_param *);
extern struct task_struct *idle_task(int cpu);
extern struct task_struct *curr_task(int cpu);
extern void set_curr_task(int cpu, struct task_struct *p);

void yield(void);

/*
 * The default (Linux) execution domain.
 */
extern struct exec_domain	default_exec_domain;

union thread_union {
	struct thread_info thread_info;
	unsigned long stack[THREAD_SIZE/sizeof(long)];
};

#ifndef __HAVE_ARCH_KSTACK_END
static inline int kstack_end(void *addr)
{
	/* Reliable end of stack detection:
	 * Some APM bios versions misalign the stack
	 */
	return !(((unsigned long)addr+sizeof(void*)-1) & (THREAD_SIZE-sizeof(void*)));
}
#endif

extern union thread_union init_thread_union;
extern struct task_struct init_task;

extern struct   mm_struct init_mm;

extern struct pid_namespace init_pid_ns;

/*
 * find a task by one of its numerical ids
 *
 * find_task_by_pid_type_ns():
 *      it is the most generic call - it finds a task by all id,
 *      type and namespace specified
 * find_task_by_pid_ns():
 *      finds a task by its pid in the specified namespace
 * find_task_by_vpid():
 *      finds a task by its virtual pid
 *
 * see also find_vpid() etc in include/linux/pid.h
 */

extern struct task_struct *find_task_by_pid_type_ns(int type, int pid,
		struct pid_namespace *ns);

extern struct task_struct *find_task_by_vpid(pid_t nr);
extern struct task_struct *find_task_by_pid_ns(pid_t nr,
		struct pid_namespace *ns);

extern void __set_special_pids(struct pid *pid);

/* per-UID process charging. */
extern struct user_struct * alloc_uid(struct user_namespace *, uid_t);
static inline struct user_struct *get_uid(struct user_struct *u)
{
	atomic_inc(&u->__count);
	return u;
}
extern void free_uid(struct user_struct *);
extern void release_uids(struct user_namespace *ns);

#include <asm/current.h>

extern void do_timer(unsigned long ticks);

extern int wake_up_state(struct task_struct *tsk, unsigned int state);
extern int wake_up_process(struct task_struct *tsk);
extern void wake_up_new_task(struct task_struct *tsk,
				unsigned long clone_flags);
#ifdef CONFIG_SMP
 extern void kick_process(struct task_struct *tsk);
#else
 static inline void kick_process(struct task_struct *tsk) { }
#endif
extern void sched_fork(struct task_struct *p, int clone_flags);
extern void sched_dead(struct task_struct *p);

extern void proc_caches_init(void);
extern void flush_signals(struct task_struct *);
extern void ignore_signals(struct task_struct *);
extern void flush_signal_handlers(struct task_struct *, int force_default);
extern int dequeue_signal(struct task_struct *tsk, sigset_t *mask, siginfo_t *info);

static inline int dequeue_signal_lock(struct task_struct *tsk, sigset_t *mask, siginfo_t *info)
{
	unsigned long flags;
	int ret;

	spin_lock_irqsave(&tsk->sighand->siglock, flags);
	ret = dequeue_signal(tsk, mask, info);
	spin_unlock_irqrestore(&tsk->sighand->siglock, flags);

	return ret;
}	

extern void block_all_signals(int (*notifier)(void *priv), void *priv,
			      sigset_t *mask);
extern void unblock_all_signals(void);
extern void release_task(struct task_struct * p);
extern int send_sig_info(int, struct siginfo *, struct task_struct *);
extern int force_sigsegv(int, struct task_struct *);
extern int force_sig_info(int, struct siginfo *, struct task_struct *);
extern int __kill_pgrp_info(int sig, struct siginfo *info, struct pid *pgrp);
extern int kill_pid_info(int sig, struct siginfo *info, struct pid *pid);
extern int kill_pid_info_as_uid(int, struct siginfo *, struct pid *, uid_t, uid_t, u32);
extern int kill_pgrp(struct pid *pid, int sig, int priv);
extern int kill_pid(struct pid *pid, int sig, int priv);
extern int kill_proc_info(int, struct siginfo *, pid_t);
extern int do_notify_parent(struct task_struct *, int);
extern void force_sig(int, struct task_struct *);
extern void force_sig_specific(int, struct task_struct *);
extern int send_sig(int, struct task_struct *, int);
extern void zap_other_threads(struct task_struct *p);
extern struct sigqueue *sigqueue_alloc(void);
extern void sigqueue_free(struct sigqueue *);
extern int send_sigqueue(struct sigqueue *,  struct task_struct *, int group);
extern int do_sigaction(int, struct k_sigaction *, struct k_sigaction *);
extern int do_sigaltstack(const stack_t __user *, stack_t __user *, unsigned long);

static inline int kill_cad_pid(int sig, int priv)
{
	return kill_pid(cad_pid, sig, priv);
}

/* These can be the second arg to send_sig_info/send_group_sig_info.  */
#define SEND_SIG_NOINFO ((struct siginfo *) 0)
#define SEND_SIG_PRIV	((struct siginfo *) 1)
#define SEND_SIG_FORCED	((struct siginfo *) 2)

static inline int is_si_special(const struct siginfo *info)
{
	return info <= SEND_SIG_FORCED;
}

/* True if we are on the alternate signal stack.  */

static inline int on_sig_stack(unsigned long sp)
{
	return (sp - current->sas_ss_sp < current->sas_ss_size);
}

static inline int sas_ss_flags(unsigned long sp)
{
	return (current->sas_ss_size == 0 ? SS_DISABLE
		: on_sig_stack(sp) ? SS_ONSTACK : 0);
}

/*
 * Routines for handling mm_structs
 */
extern struct mm_struct * mm_alloc(void);

/* mmdrop drops the mm and the page tables */
extern void __mmdrop(struct mm_struct *);
static inline void mmdrop(struct mm_struct * mm)
{
	if (unlikely(atomic_dec_and_test(&mm->mm_count)))
		__mmdrop(mm);
}

/* mmput gets rid of the mappings and all user-space */
extern void mmput(struct mm_struct *);
/* Grab a reference to a task's mm, if it is not already going away */
extern struct mm_struct *get_task_mm(struct task_struct *task);
/* Remove the current tasks stale references to the old mm_struct */
extern void mm_release(struct task_struct *, struct mm_struct *);
/* Allocate a new mm structure and copy contents from tsk->mm */
extern struct mm_struct *dup_mm(struct task_struct *tsk);

extern int  copy_thread(int, unsigned long, unsigned long, unsigned long, struct task_struct *, struct pt_regs *);
extern void flush_thread(void);
extern void exit_thread(void);

extern void exit_files(struct task_struct *);
extern void __cleanup_signal(struct signal_struct *);
extern void __cleanup_sighand(struct sighand_struct *);

extern void exit_itimers(struct signal_struct *);
extern void flush_itimer_signals(void);

extern NORET_TYPE void do_group_exit(int);

extern void daemonize(const char *, ...);
extern int allow_signal(int);
extern int disallow_signal(int);

extern int do_execve(char *, char __user * __user *, char __user * __user *, struct pt_regs *);
extern long do_fork(unsigned long, unsigned long, struct pt_regs *, unsigned long, int __user *, int __user *);
struct task_struct *fork_idle(int);

extern void set_task_comm(struct task_struct *tsk, char *from);
extern char *get_task_comm(char *to, struct task_struct *tsk);

#ifdef CONFIG_SMP
extern unsigned long wait_task_inactive(struct task_struct *, long match_state);
#else
static inline unsigned long wait_task_inactive(struct task_struct *p,
					       long match_state)
{
	return 1;
}
#endif

#define next_task(p)	list_entry(rcu_dereference((p)->tasks.next), struct task_struct, tasks)

#define for_each_process(p) \
	for (p = &init_task ; (p = next_task(p)) != &init_task ; )

extern bool is_single_threaded(struct task_struct *);

/*
 * Careful: do_each_thread/while_each_thread is a double loop so
 *          'break' will not work as expected - use goto instead.
 */
#define do_each_thread(g, t) \
	for (g = t = &init_task ; (g = t = next_task(g)) != &init_task ; ) do

#define while_each_thread(g, t) \
	while ((t = next_thread(t)) != g)

/* de_thread depends on thread_group_leader not being a pid based check */
#define thread_group_leader(p)	(p == p->group_leader)

/* Do to the insanities of de_thread it is possible for a process
 * to have the pid of the thread group leader without actually being
 * the thread group leader.  For iteration through the pids in proc
 * all we care about is that we have a task with the appropriate
 * pid, we don't actually care if we have the right task.
 */
static inline int has_group_leader_pid(struct task_struct *p)
{
	return p->pid == p->tgid;
}

static inline
int same_thread_group(struct task_struct *p1, struct task_struct *p2)
{
	return p1->tgid == p2->tgid;
}

static inline struct task_struct *next_thread(const struct task_struct *p)
{
	return list_entry(rcu_dereference(p->thread_group.next),
			  struct task_struct, thread_group);
}

static inline int thread_group_empty(struct task_struct *p)
{
	return list_empty(&p->thread_group);
}

#define delay_group_leader(p) \
		(thread_group_leader(p) && !thread_group_empty(p))

/*
 * Protects ->fs, ->files, ->mm, ->group_info, ->comm, keyring
 * subscriptions and synchronises with wait4().  Also used in procfs.  Also
 * pins the final release of task.io_context.  Also protects ->cpuset and
 * ->cgroup.subsys[].
 *
 * Nests both inside and outside of read_lock(&tasklist_lock).
 * It must not be nested with write_lock_irq(&tasklist_lock),
 * neither inside nor outside.
 */
static inline void task_lock(struct task_struct *p)
{
	spin_lock(&p->alloc_lock);
}

static inline void task_unlock(struct task_struct *p)
{
	spin_unlock(&p->alloc_lock);
}

extern struct sighand_struct *lock_task_sighand(struct task_struct *tsk,
							unsigned long *flags);

static inline void unlock_task_sighand(struct task_struct *tsk,
						unsigned long *flags)
{
	spin_unlock_irqrestore(&tsk->sighand->siglock, *flags);
}

#ifndef __HAVE_THREAD_FUNCTIONS

#define task_thread_info(task)	((struct thread_info *)(task)->stack)
#define task_stack_page(task)	((task)->stack)

static inline void setup_thread_stack(struct task_struct *p, struct task_struct *org)
{
	*task_thread_info(p) = *task_thread_info(org);
	task_thread_info(p)->task = p;
}

static inline unsigned long *end_of_stack(struct task_struct *p)
{
	return (unsigned long *)(task_thread_info(p) + 1);
}

#endif

static inline int object_is_on_stack(void *obj)
{
	void *stack = task_stack_page(current);

	return (obj >= stack) && (obj < (stack + THREAD_SIZE));
}

extern void thread_info_cache_init(void);

/* set thread flags in other task's structures
 * - see asm/thread_info.h for TIF_xxxx flags available
 */
static inline void set_tsk_thread_flag(struct task_struct *tsk, int flag)
{
	set_ti_thread_flag(task_thread_info(tsk), flag);
}

static inline void clear_tsk_thread_flag(struct task_struct *tsk, int flag)
{
	clear_ti_thread_flag(task_thread_info(tsk), flag);
}

static inline int test_and_set_tsk_thread_flag(struct task_struct *tsk, int flag)
{
	return test_and_set_ti_thread_flag(task_thread_info(tsk), flag);
}

static inline int test_and_clear_tsk_thread_flag(struct task_struct *tsk, int flag)
{
	return test_and_clear_ti_thread_flag(task_thread_info(tsk), flag);
}

static inline int test_tsk_thread_flag(struct task_struct *tsk, int flag)
{
	return test_ti_thread_flag(task_thread_info(tsk), flag);
}

static inline void set_tsk_need_resched(struct task_struct *tsk)
{
	set_tsk_thread_flag(tsk,TIF_NEED_RESCHED);
}

static inline void clear_tsk_need_resched(struct task_struct *tsk)
{
	clear_tsk_thread_flag(tsk,TIF_NEED_RESCHED);
}

static inline int test_tsk_need_resched(struct task_struct *tsk)
{
	return unlikely(test_tsk_thread_flag(tsk,TIF_NEED_RESCHED));
}

static inline int signal_pending(struct task_struct *p)
{
	return unlikely(test_tsk_thread_flag(p,TIF_SIGPENDING));
}

extern int __fatal_signal_pending(struct task_struct *p);

static inline int fatal_signal_pending(struct task_struct *p)
{
	return signal_pending(p) && __fatal_signal_pending(p);
}

static inline int signal_pending_state(long state, struct task_struct *p)
{
	if (!(state & (TASK_INTERRUPTIBLE | TASK_WAKEKILL)))
		return 0;
	if (!signal_pending(p))
		return 0;

	return (state & TASK_INTERRUPTIBLE) || __fatal_signal_pending(p);
}

static inline int need_resched(void)
{
	return unlikely(test_thread_flag(TIF_NEED_RESCHED));
}

/*
 * cond_resched() and cond_resched_lock(): latency reduction via
 * explicit rescheduling in places that are safe. The return
 * value indicates whether a reschedule was done in fact.
 * cond_resched_lock() will drop the spinlock before scheduling,
 * cond_resched_softirq() will enable bhs before scheduling.
 */
extern int _cond_resched(void);
#ifdef CONFIG_PREEMPT_BKL
static inline int cond_resched(void)
{
	return 0;
}
#else
static inline int cond_resched(void)
{
	return _cond_resched();
}
#endif
extern int cond_resched_lock(spinlock_t * lock);
extern int cond_resched_softirq(void);
static inline int cond_resched_bkl(void)
{
	return _cond_resched();
}

/*
 * Does a critical section need to be broken due to another
 * task waiting?: (technically does not depend on CONFIG_PREEMPT,
 * but a general need for low latency)
 */
static inline int spin_needbreak(spinlock_t *lock)
{
#ifdef CONFIG_PREEMPT
	return spin_is_contended(lock);
#else
	return 0;
#endif
}

/*
 * Thread group CPU time accounting.
 */
void thread_group_cputime(struct task_struct *tsk, struct task_cputime *times);
<<<<<<< HEAD

static inline
void thread_group_cputimer(struct task_struct *tsk, struct task_cputime *times)
{
	struct thread_group_cputimer *cputimer = &tsk->signal->cputimer;
	unsigned long flags;

	spin_lock_irqsave(&cputimer->lock, flags);
	*times = cputimer->cputime;
	spin_unlock_irqrestore(&cputimer->lock, flags);
}
=======
void thread_group_cputimer(struct task_struct *tsk, struct task_cputime *times);
>>>>>>> 8e0ee43b

static inline void thread_group_cputime_init(struct signal_struct *sig)
{
	sig->cputimer.cputime = INIT_CPUTIME;
	spin_lock_init(&sig->cputimer.lock);
	sig->cputimer.running = 0;
}

static inline void thread_group_cputime_free(struct signal_struct *sig)
{
}

/*
 * Reevaluate whether the task has signals pending delivery.
 * Wake the task if so.
 * This is required every time the blocked sigset_t changes.
 * callers must hold sighand->siglock.
 */
extern void recalc_sigpending_and_wake(struct task_struct *t);
extern void recalc_sigpending(void);

extern void signal_wake_up(struct task_struct *t, int resume_stopped);

/*
 * Wrappers for p->thread_info->cpu access. No-op on UP.
 */
#ifdef CONFIG_SMP

static inline unsigned int task_cpu(const struct task_struct *p)
{
	return task_thread_info(p)->cpu;
}

extern void set_task_cpu(struct task_struct *p, unsigned int cpu);

#else

static inline unsigned int task_cpu(const struct task_struct *p)
{
	return 0;
}

static inline void set_task_cpu(struct task_struct *p, unsigned int cpu)
{
}

#endif /* CONFIG_SMP */

extern void arch_pick_mmap_layout(struct mm_struct *mm);

#ifdef CONFIG_TRACING
extern void
__trace_special(void *__tr, void *__data,
		unsigned long arg1, unsigned long arg2, unsigned long arg3);
#else
static inline void
__trace_special(void *__tr, void *__data,
		unsigned long arg1, unsigned long arg2, unsigned long arg3)
{
}
#endif

extern long sched_setaffinity(pid_t pid, const struct cpumask *new_mask);
extern long sched_getaffinity(pid_t pid, struct cpumask *mask);

extern void normalize_rt_tasks(void);

#ifdef CONFIG_GROUP_SCHED

extern struct task_group init_task_group;
#ifdef CONFIG_USER_SCHED
extern struct task_group root_task_group;
extern void set_tg_uid(struct user_struct *user);
#endif

extern struct task_group *sched_create_group(struct task_group *parent);
extern void sched_destroy_group(struct task_group *tg);
extern void sched_move_task(struct task_struct *tsk);
#ifdef CONFIG_FAIR_GROUP_SCHED
extern int sched_group_set_shares(struct task_group *tg, unsigned long shares);
extern unsigned long sched_group_shares(struct task_group *tg);
#endif
#ifdef CONFIG_RT_GROUP_SCHED
extern int sched_group_set_rt_runtime(struct task_group *tg,
				      long rt_runtime_us);
extern long sched_group_rt_runtime(struct task_group *tg);
extern int sched_group_set_rt_period(struct task_group *tg,
				      long rt_period_us);
extern long sched_group_rt_period(struct task_group *tg);
extern int sched_rt_can_attach(struct task_group *tg, struct task_struct *tsk);
#endif
#endif

extern int task_can_switch_user(struct user_struct *up,
					struct task_struct *tsk);

#ifdef CONFIG_TASK_XACCT
static inline void add_rchar(struct task_struct *tsk, ssize_t amt)
{
	tsk->ioac.rchar += amt;
}

static inline void add_wchar(struct task_struct *tsk, ssize_t amt)
{
	tsk->ioac.wchar += amt;
}

static inline void inc_syscr(struct task_struct *tsk)
{
	tsk->ioac.syscr++;
}

static inline void inc_syscw(struct task_struct *tsk)
{
	tsk->ioac.syscw++;
}
#else
static inline void add_rchar(struct task_struct *tsk, ssize_t amt)
{
}

static inline void add_wchar(struct task_struct *tsk, ssize_t amt)
{
}

static inline void inc_syscr(struct task_struct *tsk)
{
}

static inline void inc_syscw(struct task_struct *tsk)
{
}
#endif

#ifndef TASK_SIZE_OF
#define TASK_SIZE_OF(tsk)	TASK_SIZE
#endif

#ifdef CONFIG_MM_OWNER
extern void mm_update_next_owner(struct mm_struct *mm);
extern void mm_init_owner(struct mm_struct *mm, struct task_struct *p);
#else
static inline void mm_update_next_owner(struct mm_struct *mm)
{
}

static inline void mm_init_owner(struct mm_struct *mm, struct task_struct *p)
{
}
#endif /* CONFIG_MM_OWNER */

#define TASK_STATE_TO_CHAR_STR "RSDTtZX"

#endif /* __KERNEL__ */

#endif<|MERGE_RESOLUTION|>--- conflicted
+++ resolved
@@ -2204,21 +2204,7 @@
  * Thread group CPU time accounting.
  */
 void thread_group_cputime(struct task_struct *tsk, struct task_cputime *times);
-<<<<<<< HEAD
-
-static inline
-void thread_group_cputimer(struct task_struct *tsk, struct task_cputime *times)
-{
-	struct thread_group_cputimer *cputimer = &tsk->signal->cputimer;
-	unsigned long flags;
-
-	spin_lock_irqsave(&cputimer->lock, flags);
-	*times = cputimer->cputime;
-	spin_unlock_irqrestore(&cputimer->lock, flags);
-}
-=======
 void thread_group_cputimer(struct task_struct *tsk, struct task_cputime *times);
->>>>>>> 8e0ee43b
 
 static inline void thread_group_cputime_init(struct signal_struct *sig)
 {
