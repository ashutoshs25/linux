--- conflicted
+++ resolved
@@ -602,7 +602,6 @@
 	can be removed.
 Who:	Jean Delvare <khali@linux-fr.org>
 
-<<<<<<< HEAD
 ----------------------------
 
 What:	xt_connlimit rev 0
@@ -610,6 +609,4 @@
 Who:	Jan Engelhardt <jengelh@medozas.de>
 Files:	net/netfilter/xt_connlimit.c
 
-=======
->>>>>>> e92427b2
 ----------------------------